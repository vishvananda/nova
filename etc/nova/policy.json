{
    "compute:get_volume": [["role:compute_admin"], ["tenant_id:%(tenant_id)s", "role:compute_sysadmin"]],
    "compute:get_instance": [["role:compute_admin"], ["tenant_id:%(tenant_id)s", "role:compute_sysadmin"]],
<<<<<<< HEAD
    "example:get_google": [["http:http://www.pastebin.com"]],
=======
    "example:get_http": [["http:http://www.example.com"]],
>>>>>>> 2026d518
    "example:my_file": [["role:compute_admin"], ["tenant_id:%(tenant_id)s"]],
    "true" : [],
    "example:allowed" : [],
    "example:denied" : [["false:false"]],
    "example:early_and_fail" : [["false:false", "rule:true"]],
    "example:early_or_success" : [["rule:true"], ["false:false"]]
}<|MERGE_RESOLUTION|>--- conflicted
+++ resolved
@@ -1,11 +1,7 @@
 {
     "compute:get_volume": [["role:compute_admin"], ["tenant_id:%(tenant_id)s", "role:compute_sysadmin"]],
     "compute:get_instance": [["role:compute_admin"], ["tenant_id:%(tenant_id)s", "role:compute_sysadmin"]],
-<<<<<<< HEAD
-    "example:get_google": [["http:http://www.pastebin.com"]],
-=======
     "example:get_http": [["http:http://www.example.com"]],
->>>>>>> 2026d518
     "example:my_file": [["role:compute_admin"], ["tenant_id:%(tenant_id)s"]],
     "true" : [],
     "example:allowed" : [],
