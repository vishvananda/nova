--- conflicted
+++ resolved
@@ -106,15 +106,11 @@
 
     service.serve()
 
-<<<<<<< HEAD
-    server = wsgi.Server()
-    server.start(with_auth, FLAGS.vncproxy_port, host=FLAGS.vncproxy_host)
-    server.start_tcp(handle_flash_socket_policy, 843, host=FLAGS.vncproxy_host)
-=======
     server = wsgi.Server("VNC Proxy",
                          with_auth,
                          host=FLAGS.vncproxy_host,
                          port=FLAGS.vncproxy_port)
     server.start()
->>>>>>> d77526e3
+    server.start_tcp(handle_flash_socket_policy, 843, host=FLAGS.vncproxy_host)
+
     server.wait()