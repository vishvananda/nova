# vim: tabstop=4 shiftwidth=4 softtabstop=4

# Copyright (c) 2011 OpenStack, LLC.
# All Rights Reserved.
#
#    Licensed under the Apache License, Version 2.0 (the "License"); you may
#    not use this file except in compliance with the License. You may obtain
#    a copy of the License at
#
#         http://www.apache.org/licenses/LICENSE-2.0
#
#    Unless required by applicable law or agreed to in writing, software
#    distributed under the License is distributed on an "AS IS" BASIS, WITHOUT
#    WARRANTIES OR CONDITIONS OF ANY KIND, either express or implied. See the
#    License for the specific language governing permissions and limitations
#    under the License.

"""Common Policy Engine Implementation"""

import json
import urllib
import urllib2


class NotAllowed(Exception):
        pass


def enforce(match_list, target_dict, credentials_dict):
    """Check the authz of some rules against credentials.

    Match lists look like:

        ('rule:compute:get_volume',)

    or

        (('role:compute_admin',),
         ('tenant_id:%(tenant_id)s', 'role:compute_sysadmin'))


    Target dicts contain as much information as we can about the object being
    operated on.

    Credentials dicts contain as much information as we can about the user
    performing the action.

    """
    b = HttpBrain()
    if not b.check(match_list, target_dict, credentials_dict):
        raise NotAllowed()


class Brain(object):
    # class level on purpose, the brain is global
    rules = {}

    def __init__(self, rules=None):
        if rules is not None:
            self.__class__.rules = rules

    def add_rule(self, key, match):
        self.rules[key] = match

    def check(self, match_list, target_dict, cred_dict):
        if not match_list:
            return True
<<<<<<< HEAD
        for and_list in match_list:
            matched = False
            if isinstance(and_list, basestring):
                and_list = (and_list,)
            for match in and_list:
                match_kind, match_value = match.split(':', 1)
=======
        
        for and_list in match_list:
            matched = False
            if type(and_list) == str:
                and_list = (and_list,)
            for match_value in and_list:
                match_kind, match = match_value.split(':', 1)
>>>>>>> 12543faa
                if hasattr(self, '_check_%s' % match_kind):
                    f = getattr(self, '_check_%s' % match_kind)
                    rv = f(match_value, target_dict, cred_dict)
                    if not rv:
                        matched = False
                        break
                else:
<<<<<<< HEAD
                    rv = self._check_generic(match, target_dict, cred_dict)
=======
                    rv = self._check_generic(match_value, target_dict, cred_dict)
>>>>>>> 12543faa
                    if not rv:
                        matched = False
                        break
                matched = True

            # all AND matches passed
            if matched:
                return True

        # no OR rules matched
        return False

    def _check_rule(self, match, target_dict, cred_dict):
        new_match_list = self.rules.get(match)
        if new_match_list is None:
            return False
        return self.check(new_match_list, target_dict, cred_dict)

    def _check_generic(self, match, target_dict, cred_dict):
        """Check an individual match.

        Matches look like:

            tenant:%(tenant_id)s
            role:compute:admin

        """

        # TODO(termie): do dict inspection via dot syntax
        match = match % target_dict
<<<<<<< HEAD
=======
        print match
>>>>>>> 12543faa
        key, value = match.split(':', 1)
        if key in cred_dict:
            return value == cred_dict[key]
        return False


class HttpBrain(Brain):
    """A brain that can check external urls a

    Posts json blobs for target and credentials.

    """

    def _check_http(self, match, target_dict, cred_dict):
        url = match % target_dict
        data = {'target': json.dumps(target_dict),
                        'credentials': json.dumps(cred_dict)}
        post_data = urllib.urlencode(data)
        f = urllib2.urlopen(url, post_data)
        if f.read():
            return True
        return False


def load_json(path):
    rules_dict = json.load(open(path))
    b = HttpBrain(rules=rules_dict)<|MERGE_RESOLUTION|>--- conflicted
+++ resolved
@@ -65,22 +65,12 @@
     def check(self, match_list, target_dict, cred_dict):
         if not match_list:
             return True
-<<<<<<< HEAD
         for and_list in match_list:
             matched = False
             if isinstance(and_list, basestring):
                 and_list = (and_list,)
             for match in and_list:
                 match_kind, match_value = match.split(':', 1)
-=======
-        
-        for and_list in match_list:
-            matched = False
-            if type(and_list) == str:
-                and_list = (and_list,)
-            for match_value in and_list:
-                match_kind, match = match_value.split(':', 1)
->>>>>>> 12543faa
                 if hasattr(self, '_check_%s' % match_kind):
                     f = getattr(self, '_check_%s' % match_kind)
                     rv = f(match_value, target_dict, cred_dict)
@@ -88,11 +78,7 @@
                         matched = False
                         break
                 else:
-<<<<<<< HEAD
                     rv = self._check_generic(match, target_dict, cred_dict)
-=======
-                    rv = self._check_generic(match_value, target_dict, cred_dict)
->>>>>>> 12543faa
                     if not rv:
                         matched = False
                         break
@@ -123,10 +109,6 @@
 
         # TODO(termie): do dict inspection via dot syntax
         match = match % target_dict
-<<<<<<< HEAD
-=======
-        print match
->>>>>>> 12543faa
         key, value = match.split(':', 1)
         if key in cred_dict:
             return value == cred_dict[key]
