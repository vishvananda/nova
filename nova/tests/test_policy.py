--- conflicted
+++ resolved
@@ -36,6 +36,8 @@
 class PolicyFileTestCase(test.TestCase):
     def setUp(self):
         super(PolicyFileTestCase, self).setUp()
+        common_policy.Brain.rules = None
+        policy._POLICY_PATH = None
         _, self.tmpfilename = tempfile.mkstemp()
         self.flags(policy_file=self.tmpfilename)
         self.context = context.RequestContext('fake', 'fake')
@@ -65,6 +67,7 @@
         # NOTE(vish): preload rules to circumvent reloading from file
         policy._load_if_modified(utils.find_config(FLAGS.policy_file))
         common_policy.Brain.rules = None
+        policy._POLICY_PATH = None
         rules = {
             "true" : [],
             "example:allowed" : [],
@@ -81,18 +84,10 @@
         self.admin_context = context.RequestContext('admin', 'fake', roles=['admin'], is_admin=True)
         self.target = {}
 
-<<<<<<< HEAD
-    def test_admin_has_all_roles(self):
-        action = "example:sysadmin_allowed"
-        self.assertRaises(exception.PolicyNotAllowed, policy.enforce,
-                          self.context, action, self.target)
-        policy.enforce(self.admin_context, action, self.target)
-=======
     def tearDown(self):
         common_policy.Brain.rules = None
         policy._POLICY_PATH = None
         super(PolicyTestCase, self).tearDown()
->>>>>>> 26c01f44
 
     def test_enforce_nonexistent_action_throws(self):
         action = "example:noexist"
