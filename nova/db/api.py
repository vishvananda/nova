# vim: tabstop=4 shiftwidth=4 softtabstop=4

# Copyright 2010 United States Government as represented by the
# Administrator of the National Aeronautics and Space Administration.
# All Rights Reserved.
#
#    Licensed under the Apache License, Version 2.0 (the "License"); you may
#    not use this file except in compliance with the License. You may obtain
#    a copy of the License at
#
#         http://www.apache.org/licenses/LICENSE-2.0
#
#    Unless required by applicable law or agreed to in writing, software
#    distributed under the License is distributed on an "AS IS" BASIS, WITHOUT
#    WARRANTIES OR CONDITIONS OF ANY KIND, either express or implied. See the
#    License for the specific language governing permissions and limitations
#    under the License.
"""
Defines interface for DB access
"""

from nova import exception
from nova import flags
from nova import utils


FLAGS = flags.FLAGS
flags.DEFINE_string('db_backend', 'sqlalchemy',
                    'The backend to use for db')


IMPL = utils.LazyPluggable(FLAGS['db_backend'],
                            sqlalchemy='nova.db.sqlalchemy.api')


# TODO(vish): where should these exceptions go?
class NoMoreAddresses(exception.Error):
    """No more available addresses"""
    pass


class NoMoreBlades(exception.Error):
    """No more available blades"""
    pass


class NoMoreNetworks(exception.Error):
    """No more available networks"""
    pass


###################


def service_get(context, service_id):
    """Get an service or raise if it does not exist."""
    return IMPL.service_get(context, service_id)


def service_get_by_args(context, host, binary):
    """Get the state of an service by node name and binary."""
    return IMPL.service_get_by_args(context, host, binary)


<<<<<<< HEAD
def daemon_get_all_by_topic(context, topic):
    """Get all compute daemons for a given topi """
    return IMPL.daemon_get_all_by_topic(context, topic)


def daemon_get_all_compute_sorted(context):
    """Get all compute daemons sorted by instance count

    Returns a list of (Daemon, instance_count) tuples
    """
    return IMPL.daemon_get_all_compute_sorted(context)


def daemon_create(context, values):
    """Create a daemon from the values dictionary."""
    return IMPL.daemon_create(context, values)
=======
def service_create(context, values):
    """Create a service from the values dictionary."""
    return IMPL.service_create(context, values)
>>>>>>> 57a103b3


def service_update(context, service_id, values):
    """Set the given properties on an service and update it.

    Raises NotFound if service does not exist.

    """
    return IMPL.service_update(context, service_id, values)


###################


def floating_ip_allocate_address(context, host, project_id):
    """Allocate free floating ip and return the address.

    Raises if one is not available.
    """
    return IMPL.floating_ip_allocate_address(context, host, project_id)


def floating_ip_create(context, address, host):
    """Create a floating ip for a given address on the specified host."""
    return IMPL.floating_ip_create(context, address, host)


def floating_ip_disassociate(context, address):
    """Disassociate an floating ip from a fixed ip by address.

    Returns the address of the existing fixed ip.
    """
    return IMPL.floating_ip_disassociate(context, address)


def floating_ip_deallocate(context, address):
    """Deallocate an floating ip by address"""
    return IMPL.floating_ip_deallocate(context, address)


def floating_ip_fixed_ip_associate(context, floating_address, fixed_address):
    """Associate an floating ip to a fixed_ip by address."""
    return IMPL.floating_ip_fixed_ip_associate(context,
                                               floating_address,
                                               fixed_address)


def floating_ip_get_by_address(context, address):
    """Get a floating ip by address or raise if it doesn't exist."""
    return IMPL.floating_ip_get_by_address(context, address)


def floating_ip_get_instance(context, address):
    """Get an instance for a floating ip by address."""
    return IMPL.floating_ip_get_instance(context, address)


####################


def fixed_ip_allocate(context, network_id):
    """Allocate free fixed ip and return the address.

    Raises if one is not available.
    """
    return IMPL.fixed_ip_allocate(context, network_id)


def fixed_ip_create(context, values):
    """Create a fixed ip from the values dictionary."""
    return IMPL.fixed_ip_create(context, values)


def fixed_ip_deallocate(context, address):
    """Deallocate a fixed ip by address."""
    return IMPL.fixed_ip_deallocate(context, address)


def fixed_ip_get_by_address(context, address):
    """Get a fixed ip by address or raise if it does not exist."""
    return IMPL.fixed_ip_get_by_address(context, address)


def fixed_ip_get_instance(context, address):
    """Get an instance for a fixed ip by address."""
    return IMPL.fixed_ip_get_instance(context, address)


def fixed_ip_get_network(context, address):
    """Get a network for a fixed ip by address."""
    return IMPL.fixed_ip_get_network(context, address)


def fixed_ip_instance_associate(context, address, instance_id):
    """Associate a fixed ip to an instance by address."""
    return IMPL.fixed_ip_instance_associate(context, address, instance_id)


def fixed_ip_instance_disassociate(context, address):
    """Disassociate a fixed ip from an instance by address."""
    return IMPL.fixed_ip_instance_disassociate(context, address)


def fixed_ip_update(context, address, values):
    """Create a fixed ip from the values dictionary."""
    return IMPL.fixed_ip_update(context, address, values)


####################


def instance_create(context, values):
    """Create an instance from the values dictionary."""
    return IMPL.instance_create(context, values)


def instance_destroy(context, instance_id):
    """Destroy the instance or raise if it does not exist."""
    return IMPL.instance_destroy(context, instance_id)


def instance_get(context, instance_id):
    """Get an instance or raise if it does not exist."""
    return IMPL.instance_get(context, instance_id)


def instance_get_all(context):
    """Get all instances."""
    return IMPL.instance_get_all(context)


def instance_get_by_project(context, project_id):
    """Get all instance belonging to a project."""
    return IMPL.instance_get_by_project(context, project_id)


def instance_get_by_reservation(context, reservation_id):
    """Get all instance belonging to a reservation."""
    return IMPL.instance_get_by_reservation(context, reservation_id)


def instance_get_fixed_address(context, instance_id):
    """Get the fixed ip address of an instance."""
    return IMPL.instance_get_fixed_address(context, instance_id)


def instance_get_floating_address(context, instance_id):
    """Get the first floating ip address of an instance."""
    return IMPL.instance_get_floating_address(context, instance_id)


def instance_get_by_str(context, str_id):
    """Get an instance by string id."""
    return IMPL.instance_get_by_str(context, str_id)


def instance_get_host(context, instance_id):
    """Get the host that the instance is running on."""
    return IMPL.instance_get_host(context, instance_id)


def instance_is_vpn(context, instance_id):
    """True if instance is a vpn."""
    return IMPL.instance_is_vpn(context, instance_id)


def instance_state(context, instance_id, state, description=None):
    """Set the state of an instance."""
    return IMPL.instance_state(context, instance_id, state, description)


def instance_update(context, instance_id, values):
    """Set the given properties on an instance and update it.

    Raises NotFound if instance does not exist.

    """
    return IMPL.instance_update(context, instance_id, values)


####################


def network_count(context):
    """Return the number of networks."""
    return IMPL.network_count(context)


def network_count_allocated_ips(context, network_id):
    """Return the number of allocated non-reserved ips in the network."""
    return IMPL.network_count_allocated_ips(context, network_id)


def network_count_available_ips(context, network_id):
    """Return the number of available ips in the network."""
    return IMPL.network_count_available_ips(context, network_id)


def network_count_reserved_ips(context, network_id):
    """Return the number of reserved ips in the network."""
    return IMPL.network_count_reserved_ips(context, network_id)


def network_create(context, values):
    """Create a network from the values dictionary."""
    return IMPL.network_create(context, values)


def network_create_fixed_ips(context, network_id, num_vpn_clients):
    """Create the ips for the network, reserving sepecified ips."""
    return IMPL.network_create_fixed_ips(context, network_id, num_vpn_clients)


def network_destroy(context, network_id):
    """Destroy the network or raise if it does not exist."""
    return IMPL.network_destroy(context, network_id)


def network_get(context, network_id):
    """Get an network or raise if it does not exist."""
    return IMPL.network_get(context, network_id)


# pylint: disable-msg=C0103
def network_get_associated_fixed_ips(context, network_id):
    """Get all network's ips that have been associated."""
    return IMPL.network_get_associated_fixed_ips(context, network_id)


def network_get_by_bridge(context, bridge):
    """Get an network or raise if it does not exist."""
    return IMPL.network_get_by_bridge(context, bridge)


def network_get_host(context, network_id):
    """Get host assigned to network or raise"""
    return IMPL.network_get_host(context, network_id)


def network_get_index(context, network_id):
    """Get non-conflicting index for network"""
    return IMPL.network_get_index(context, network_id)


def network_get_vpn_ip(context, network_id):
    """Get non-conflicting index for network"""
    return IMPL.network_get_vpn_ip(context, network_id)


def network_index_count(context):
    """Return count of network indexes"""
    return IMPL.network_index_count(context)


def network_index_create(context, values):
    """Create a network index from the values dict"""
    return IMPL.network_index_create(context, values)


def network_set_cidr(context, network_id, cidr):
    """Set the Classless Inner Domain Routing for the network"""
    return IMPL.network_set_cidr(context, network_id, cidr)


def network_set_host(context, network_id, host_id):
    """Safely set the host for network"""
    return IMPL.network_set_host(context, network_id, host_id)


def network_update(context, network_id, values):
    """Set the given properties on an network and update it.

    Raises NotFound if network does not exist.

    """
    return IMPL.network_update(context, network_id, values)


###################


def project_get_network(context, project_id):
    """Return the network associated with the project."""
    return IMPL.project_get_network(context, project_id)


###################


def queue_get_for(context, topic, physical_node_id):
    """Return a channel to send a message to a node with a topic."""
    return IMPL.queue_get_for(context, topic, physical_node_id)


###################


def export_device_count(context):
    """Return count of export devices."""
    return IMPL.export_device_count(context)


def export_device_create(context, values):
    """Create an export_device from the values dictionary."""
    return IMPL.export_device_create(context, values)


###################


def volume_allocate_shelf_and_blade(context, volume_id):
    """Atomically allocate a free shelf and blade from the pool."""
    return IMPL.volume_allocate_shelf_and_blade(context, volume_id)


def volume_attached(context, volume_id, instance_id, mountpoint):
    """Ensure that a volume is set as attached."""
    return IMPL.volume_attached(context, volume_id, instance_id, mountpoint)


def volume_create(context, values):
    """Create a volume from the values dictionary."""
    return IMPL.volume_create(context, values)


def volume_destroy(context, volume_id):
    """Destroy the volume or raise if it does not exist."""
    return IMPL.volume_destroy(context, volume_id)


def volume_detached(context, volume_id):
    """Ensure that a volume is set as detached."""
    return IMPL.volume_detached(context, volume_id)


def volume_get(context, volume_id):
    """Get a volume or raise if it does not exist."""
    return IMPL.volume_get(context, volume_id)


def volume_get_all(context):
    """Get all volumes."""
    return IMPL.volume_get_all(context)


def volume_get_by_project(context, project_id):
    """Get all volumes belonging to a project."""
    return IMPL.volume_get_by_project(context, project_id)


def volume_get_by_str(context, str_id):
    """Get a volume by string id."""
    return IMPL.volume_get_by_str(context, str_id)


def volume_get_host(context, volume_id):
    """Get the host that the volume is running on."""
    return IMPL.volume_get_host(context, volume_id)


def volume_get_shelf_and_blade(context, volume_id):
    """Get the shelf and blade allocated to the volume."""
    return IMPL.volume_get_shelf_and_blade(context, volume_id)


def volume_update(context, volume_id, values):
    """Set the given properties on an volume and update it.

    Raises NotFound if volume does not exist.

    """
    return IMPL.volume_update(context, volume_id, values)<|MERGE_RESOLUTION|>--- conflicted
+++ resolved
@@ -52,38 +52,37 @@
 ###################
 
 
+def service_destroy(context, instance_id):
+    """Destroy the service or raise if it does not exist."""
+    return IMPL.service_destroy(context, instance_id)
+
+
 def service_get(context, service_id):
     """Get an service or raise if it does not exist."""
     return IMPL.service_get(context, service_id)
 
 
+def service_get_all_by_topic(context, topic):
+    """Get all compute services for a given topic """
+    return IMPL.service_get_all_by_topic(context, topic)
+
+
+def service_get_all_compute_sorted(context):
+    """Get all compute services sorted by instance count
+
+    Returns a list of (Service, instance_count) tuples
+    """
+    return IMPL.service_get_all_compute_sorted(context)
+
+
 def service_get_by_args(context, host, binary):
     """Get the state of an service by node name and binary."""
     return IMPL.service_get_by_args(context, host, binary)
 
 
-<<<<<<< HEAD
-def daemon_get_all_by_topic(context, topic):
-    """Get all compute daemons for a given topi """
-    return IMPL.daemon_get_all_by_topic(context, topic)
-
-
-def daemon_get_all_compute_sorted(context):
-    """Get all compute daemons sorted by instance count
-
-    Returns a list of (Daemon, instance_count) tuples
-    """
-    return IMPL.daemon_get_all_compute_sorted(context)
-
-
-def daemon_create(context, values):
-    """Create a daemon from the values dictionary."""
-    return IMPL.daemon_create(context, values)
-=======
 def service_create(context, values):
     """Create a service from the values dictionary."""
     return IMPL.service_create(context, values)
->>>>>>> 57a103b3
 
 
 def service_update(context, service_id, values):
