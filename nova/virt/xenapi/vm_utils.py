# vim: tabstop=4 shiftwidth=4 softtabstop=4

# Copyright (c) 2010 Citrix Systems, Inc.
#
#    Licensed under the Apache License, Version 2.0 (the "License"); you may
#    not use this file except in compliance with the License. You may obtain
#    a copy of the License at
#
#         http://www.apache.org/licenses/LICENSE-2.0
#
#    Unless required by applicable law or agreed to in writing, software
#    distributed under the License is distributed on an "AS IS" BASIS, WITHOUT
#    WARRANTIES OR CONDITIONS OF ANY KIND, either express or implied. See the
#    License for the specific language governing permissions and limitations
#    under the License.

"""
Helper methods for operations related to the management of VM records and
their attributes like VDIs, VIFs, as well as their lookup functions.
"""

import os
import pickle
import re
import time
import urllib
import uuid
from xml.dom import minidom

from eventlet import event
import glance.client
from nova import exception
from nova import flags
from nova import log as logging
from nova import utils
from nova.auth.manager import AuthManager
from nova.compute import instance_types
from nova.compute import power_state
from nova.virt import images
from nova.virt.xenapi import HelperBase
from nova.virt.xenapi.volume_utils import StorageError


LOG = logging.getLogger("nova.virt.xenapi.vm_utils")

FLAGS = flags.FLAGS
flags.DEFINE_string('default_os_type', 'linux', 'Default OS type')

XENAPI_POWER_STATE = {
    'Halted': power_state.SHUTDOWN,
    'Running': power_state.RUNNING,
    'Paused': power_state.PAUSED,
    'Suspended': power_state.SUSPENDED,
    'Crashed': power_state.CRASHED}


SECTOR_SIZE = 512
MBR_SIZE_SECTORS = 63
MBR_SIZE_BYTES = MBR_SIZE_SECTORS * SECTOR_SIZE
KERNEL_DIR = '/boot/guest'


class ImageType:
    """
    Enumeration class for distinguishing different image types
        0 - kernel/ramdisk image (goes on dom0's filesystem)
        1 - disk image (local SR, partitioned by objectstore plugin)
        2 - raw disk image (local SR, NOT partitioned by plugin)
        3 - vhd disk image (local SR, NOT inspected by XS, PV assumed for
            linux, HVM assumed for Windows)
    """

    KERNEL_RAMDISK = 0
    DISK = 1
    DISK_RAW = 2
    DISK_VHD = 3


class VMHelper(HelperBase):
    """
    The class that wraps the helper methods together.
    """

    @classmethod
    def create_vm(cls, session, instance, kernel, ramdisk,
                  use_pv_kernel=False):
        """Create a VM record.  Returns a Deferred that gives the new
        VM reference.
        the use_pv_kernel flag indicates whether the guest is HVM or PV

        There are 3 scenarios:

            1. Using paravirtualization,  kernel passed in

            2. Using paravirtualization, kernel within the image

            3. Using hardware virtualization
        """

        instance_type = instance_types.\
                                get_instance_type(instance.instance_type)
        mem = str(long(instance_type['memory_mb']) * 1024 * 1024)
        vcpus = str(instance_type['vcpus'])
        rec = {
            'actions_after_crash': 'destroy',
            'actions_after_reboot': 'restart',
            'actions_after_shutdown': 'destroy',
            'affinity': '',
            'blocked_operations': {},
            'ha_always_run': False,
            'ha_restart_priority': '',
            'HVM_boot_params': {},
            'HVM_boot_policy': '',
            'is_a_template': False,
            'memory_dynamic_min': mem,
            'memory_dynamic_max': mem,
            'memory_static_min': '0',
            'memory_static_max': mem,
            'memory_target': mem,
            'name_description': '',
            'name_label': instance.name,
            'other_config': {'allowvssprovider': False},
            'other_config': {},
            'PCI_bus': '',
            'platform': {'acpi': 'true', 'apic': 'true', 'pae': 'true',
                         'viridian': 'true', 'timeoffset': '0'},
            'PV_args': '',
            'PV_bootloader': '',
            'PV_bootloader_args': '',
            'PV_kernel': '',
            'PV_legacy_args': '',
            'PV_ramdisk': '',
            'recommendations': '',
            'tags': [],
            'user_version': '0',
            'VCPUs_at_startup': vcpus,
            'VCPUs_max': vcpus,
            'VCPUs_params': {},
            'xenstore_data': {}}

        # Complete VM configuration record according to the image type
        # non-raw/raw with PV kernel/raw in HVM mode
        if use_pv_kernel:
            rec['platform']['nx'] = 'false'
            if instance.kernel_id:
                # 1. Kernel explicitly passed in, use that
                rec['PV_args'] = 'root=/dev/xvda1'
                rec['PV_kernel'] = kernel
                rec['PV_ramdisk'] = ramdisk
            else:
                # 2. Use kernel within the image
                rec['PV_args'] = 'clocksource=jiffies'
                rec['PV_bootloader'] = 'pygrub'
        else:
            # 3. Using hardware virtualization
            rec['platform']['nx'] = 'true'
            rec['HVM_boot_params'] = {'order': 'dc'}
            rec['HVM_boot_policy'] = 'BIOS order'

        LOG.debug(_('Created VM %s...'), instance.name)
        vm_ref = session.call_xenapi('VM.create', rec)
        instance_name = instance.name
        LOG.debug(_('Created VM %(instance_name)s as %(vm_ref)s.') % locals())
        return vm_ref

    @classmethod
    def ensure_free_mem(cls, session, instance):
        instance_type = instance_types.get_instance_type(
            instance.instance_type)
        mem = long(instance_type['memory_mb']) * 1024 * 1024
        #get free memory from host
        host = session.get_xenapi_host()
        host_free_mem = long(session.get_xenapi().host.
                             compute_free_memory(host))
        return host_free_mem >= mem

    @classmethod
    def create_vbd(cls, session, vm_ref, vdi_ref, userdevice, bootable):
        """Create a VBD record.  Returns a Deferred that gives the new
        VBD reference."""
        vbd_rec = {}
        vbd_rec['VM'] = vm_ref
        vbd_rec['VDI'] = vdi_ref
        vbd_rec['userdevice'] = str(userdevice)
        vbd_rec['bootable'] = bootable
        vbd_rec['mode'] = 'RW'
        vbd_rec['type'] = 'disk'
        vbd_rec['unpluggable'] = True
        vbd_rec['empty'] = False
        vbd_rec['other_config'] = {}
        vbd_rec['qos_algorithm_type'] = ''
        vbd_rec['qos_algorithm_params'] = {}
        vbd_rec['qos_supported_algorithms'] = []
        LOG.debug(_('Creating VBD for VM %(vm_ref)s,'
                ' VDI %(vdi_ref)s ... ') % locals())
        vbd_ref = session.call_xenapi('VBD.create', vbd_rec)
        LOG.debug(_('Created VBD %(vbd_ref)s for VM %(vm_ref)s,'
                ' VDI %(vdi_ref)s.') % locals())
        return vbd_ref

    @classmethod
    def find_vbd_by_number(cls, session, vm_ref, number):
        """Get the VBD reference from the device number"""
        vbd_refs = session.get_xenapi().VM.get_VBDs(vm_ref)
        if vbd_refs:
            for vbd_ref in vbd_refs:
                try:
                    vbd_rec = session.get_xenapi().VBD.get_record(vbd_ref)
                    if vbd_rec['userdevice'] == str(number):
                        return vbd_ref
                except cls.XenAPI.Failure, exc:
                    LOG.exception(exc)
        raise StorageError(_('VBD not found in instance %s') % vm_ref)

    @classmethod
    def unplug_vbd(cls, session, vbd_ref):
        """Unplug VBD from VM"""
        try:
            vbd_ref = session.call_xenapi('VBD.unplug', vbd_ref)
        except cls.XenAPI.Failure, exc:
            LOG.exception(exc)
            if exc.details[0] != 'DEVICE_ALREADY_DETACHED':
                raise StorageError(_('Unable to unplug VBD %s') % vbd_ref)

    @classmethod
    def destroy_vbd(cls, session, vbd_ref):
        """Destroy VBD from host database"""
        try:
            task = session.call_xenapi('Async.VBD.destroy', vbd_ref)
            session.wait_for_task(task)
        except cls.XenAPI.Failure, exc:
            LOG.exception(exc)
            raise StorageError(_('Unable to destroy VBD %s') % vbd_ref)

    @classmethod
    def create_vif(cls, session, vm_ref, network_ref, mac_address,
                   dev, rxtx_cap=0):
        """Create a VIF record.  Returns a Deferred that gives the new
        VIF reference."""
        vif_rec = {}
<<<<<<< HEAD
        vif_rec['device'] = dev
        #network_ref should be the appropriate reference (network with VLAN)
=======
        vif_rec['device'] = str(dev)
>>>>>>> e40d692c
        vif_rec['network'] = network_ref
        vif_rec['VM'] = vm_ref
        vif_rec['MAC'] = mac_address
        vif_rec['MTU'] = '1500'
        vif_rec['other_config'] = {}
        vif_rec['qos_algorithm_type'] = "ratelimit" if rxtx_cap else ''
        vif_rec['qos_algorithm_params'] = \
                {"kbps": str(rxtx_cap * 1024)} if rxtx_cap else {}
        LOG.debug(_('Creating VIF for VM %(vm_ref)s,'
                ' network %(network_ref)s.') % locals())
        vif_ref = session.call_xenapi('VIF.create', vif_rec)
        LOG.debug(_('Created VIF %(vif_ref)s for VM %(vm_ref)s,'
                ' network %(network_ref)s.') % locals())
        return vif_ref

    @classmethod
    def create_vdi(cls, session, sr_ref, name_label, virtual_size, read_only):
        """Create a VDI record and returns its reference."""
        vdi_ref = session.get_xenapi().VDI.create(
             {'name_label': name_label,
              'name_description': '',
              'SR': sr_ref,
              'virtual_size': str(virtual_size),
              'type': 'User',
              'sharable': False,
              'read_only': read_only,
              'xenstore_data': {},
              'other_config': {},
              'sm_config': {},
              'tags': []})
        LOG.debug(_('Created VDI %(vdi_ref)s (%(name_label)s,'
                ' %(virtual_size)s, %(read_only)s) on %(sr_ref)s.')
                % locals())
        return vdi_ref

    @classmethod
    def get_vdi_for_vm_safely(cls, session, vm_ref):
        vdi_refs = VMHelper.lookup_vm_vdis(session, vm_ref)
        if vdi_refs is None:
            raise Exception(_("No VDIs found for VM %s") % vm_ref)
        else:
            num_vdis = len(vdi_refs)
            if num_vdis != 1:
                raise Exception(
                        _("Unexpected number of VDIs (%(num_vdis)s) found"
                        " for VM %(vm_ref)s") % locals())

        vdi_ref = vdi_refs[0]
        vdi_rec = session.get_xenapi().VDI.get_record(vdi_ref)
        return vdi_ref, vdi_rec

    @classmethod
    def create_snapshot(cls, session, instance_id, vm_ref, label):
        """Creates Snapshot (Template) VM, Snapshot VBD, Snapshot VDI,
        Snapshot VHD"""
        #TODO(sirp): Add quiesce and VSS locking support when Windows support
        # is added
        LOG.debug(_("Snapshotting VM %(vm_ref)s with label '%(label)s'...")
                % locals())

        vm_vdi_ref, vm_vdi_rec = cls.get_vdi_for_vm_safely(session, vm_ref)
        vm_vdi_uuid = vm_vdi_rec["uuid"]
        sr_ref = vm_vdi_rec["SR"]

        original_parent_uuid = get_vhd_parent_uuid(session, vm_vdi_ref)

        task = session.call_xenapi('Async.VM.snapshot', vm_ref, label)
        template_vm_ref = session.wait_for_task(task, instance_id)
        template_vdi_rec = cls.get_vdi_for_vm_safely(session,
                template_vm_ref)[1]
        template_vdi_uuid = template_vdi_rec["uuid"]

        LOG.debug(_('Created snapshot %(template_vm_ref)s from'
                ' VM %(vm_ref)s.') % locals())

        parent_uuid = wait_for_vhd_coalesce(
            session, instance_id, sr_ref, vm_vdi_ref, original_parent_uuid)

        #TODO(sirp): we need to assert only one parent, not parents two deep
        template_vdi_uuids = {'image': parent_uuid,
                              'snap': template_vdi_uuid}
        return template_vm_ref, template_vdi_uuids

    @classmethod
    def get_sr(cls, session, sr_label='slices'):
        """Finds the SR named by the given name label and returns
        the UUID"""
        return session.call_xenapi('SR.get_by_name_label', sr_label)[0]

    @classmethod
    def get_sr_path(cls, session):
        """Return the path to our storage repository

        This is used when we're dealing with VHDs directly, either by taking
        snapshots or by restoring an image in the DISK_VHD format.
        """
        sr_ref = safe_find_sr(session)
        sr_rec = session.get_xenapi().SR.get_record(sr_ref)
        sr_uuid = sr_rec["uuid"]
        return os.path.join(FLAGS.xenapi_sr_base_path, sr_uuid)

    @classmethod
    def upload_image(cls, session, instance, vdi_uuids, image_id):
        """ Requests that the Glance plugin bundle the specified VDIs and
        push them into Glance using the specified human-friendly name.
        """
        # NOTE(sirp): Currently we only support uploading images as VHD, there
        # is no RAW equivalent (yet)
        logging.debug(_("Asking xapi to upload %(vdi_uuids)s as"
                " ID %(image_id)s") % locals())

        os_type = instance.os_type or FLAGS.default_os_type

        params = {'vdi_uuids': vdi_uuids,
                  'image_id': image_id,
                  'glance_host': FLAGS.glance_host,
                  'glance_port': FLAGS.glance_port,
                  'sr_path': cls.get_sr_path(session),
                  'os_type': os_type}

        kwargs = {'params': pickle.dumps(params)}
        task = session.async_call_plugin('glance', 'upload_vhd', kwargs)
        session.wait_for_task(task, instance.id)

    @classmethod
    def fetch_image(cls, session, instance_id, image, user, project,
                    image_type):
        """
        image_type is interpreted as an ImageType instance
        Related flags:
            xenapi_image_service = ['glance', 'objectstore']
            glance_address = 'address for glance services'
            glance_port = 'port for glance services'
        """
        access = AuthManager().get_access_key(user, project)

        if FLAGS.xenapi_image_service == 'glance':
            return cls._fetch_image_glance(session, instance_id, image,
                                           access, image_type)
        else:
            return cls._fetch_image_objectstore(session, instance_id, image,
                                                access, user.secret,
                                                image_type)

    @classmethod
    def _fetch_image_glance_vhd(cls, session, instance_id, image, access,
                                image_type):
        LOG.debug(_("Asking xapi to fetch vhd image %(image)s")
                    % locals())

        sr_ref = safe_find_sr(session)

        # NOTE(sirp): The Glance plugin runs under Python 2.4 which does not
        # have the `uuid` module. To work around this, we generate the uuids
        # here (under Python 2.6+) and pass them as arguments
        uuid_stack = [str(uuid.uuid4()) for i in xrange(2)]

        params = {'image_id': image,
                  'glance_host': FLAGS.glance_host,
                  'glance_port': FLAGS.glance_port,
                  'uuid_stack': uuid_stack,
                  'sr_path': cls.get_sr_path(session)}

        kwargs = {'params': pickle.dumps(params)}
        task = session.async_call_plugin('glance', 'download_vhd', kwargs)
        vdi_uuid = session.wait_for_task(task, instance_id)

        cls.scan_sr(session, instance_id, sr_ref)

        # Set the name-label to ease debugging
        vdi_ref = session.get_xenapi().VDI.get_by_uuid(vdi_uuid)
        name_label = get_name_label_for_image(image)
        session.get_xenapi().VDI.set_name_label(vdi_ref, name_label)

        LOG.debug(_("xapi 'download_vhd' returned VDI UUID %(vdi_uuid)s")
                  % locals())
        return vdi_uuid

    @classmethod
    def _fetch_image_glance_disk(cls, session, instance_id, image, access,
                                 image_type):
        """Fetch the image from Glance

        NOTE:
        Unlike _fetch_image_glance_vhd, this method does not use the Glance
        plugin; instead, it streams the disks through domU to the VDI
        directly.

        """
        # FIXME(sirp): Since the Glance plugin seems to be required for the
        # VHD disk, it may be worth using the plugin for both VHD and RAW and
        # DISK restores
        sr_ref = safe_find_sr(session)

        client = glance.client.Client(FLAGS.glance_host, FLAGS.glance_port)
        meta, image_file = client.get_image(image)
        virtual_size = int(meta['size'])
        vdi_size = virtual_size
        LOG.debug(_("Size for image %(image)s:%(virtual_size)d") % locals())

        if image_type == ImageType.DISK:
            # Make room for MBR.
            vdi_size += MBR_SIZE_BYTES

        name_label = get_name_label_for_image(image)
        vdi_ref = cls.create_vdi(session, sr_ref, name_label, vdi_size, False)

        with_vdi_attached_here(session, vdi_ref, False,
                               lambda dev:
                               _stream_disk(dev, image_type,
                                            virtual_size, image_file))
        if image_type == ImageType.KERNEL_RAMDISK:
            #we need to invoke a plugin for copying VDI's
            #content into proper path
            LOG.debug(_("Copying VDI %s to /boot/guest on dom0"), vdi_ref)
            fn = "copy_kernel_vdi"
            args = {}
            args['vdi-ref'] = vdi_ref
            #let the plugin copy the correct number of bytes
            args['image-size'] = str(vdi_size)
            task = session.async_call_plugin('glance', fn, args)
            filename = session.wait_for_task(task, instance_id)
            #remove the VDI as it is not needed anymore
            session.get_xenapi().VDI.destroy(vdi_ref)
            LOG.debug(_("Kernel/Ramdisk VDI %s destroyed"), vdi_ref)
            return filename
        else:
            return session.get_xenapi().VDI.get_uuid(vdi_ref)

    @classmethod
    def determine_disk_image_type(cls, instance):
        """Disk Image Types are used to determine where the kernel will reside
        within an image. To figure out which type we're dealing with, we use
        the following rules:

        1. If we're using Glance, we can use the image_type field to
           determine the image_type

        2. If we're not using Glance, then we need to deduce this based on
           whether a kernel_id is specified.
        """
        def log_disk_format(image_type):
            pretty_format = {ImageType.KERNEL_RAMDISK: 'KERNEL_RAMDISK',
                             ImageType.DISK: 'DISK',
                             ImageType.DISK_RAW: 'DISK_RAW',
                             ImageType.DISK_VHD: 'DISK_VHD'}
            disk_format = pretty_format[image_type]
            image_id = instance.image_id
            instance_id = instance.id
            LOG.debug(_("Detected %(disk_format)s format for image "
                        "%(image_id)s, instance %(instance_id)s") % locals())

        def determine_from_glance():
            glance_disk_format2nova_type = {
                'ami': ImageType.DISK,
                'aki': ImageType.KERNEL_RAMDISK,
                'ari': ImageType.KERNEL_RAMDISK,
                'raw': ImageType.DISK_RAW,
                'vhd': ImageType.DISK_VHD}
            client = glance.client.Client(FLAGS.glance_host, FLAGS.glance_port)
            meta = client.get_image_meta(instance.image_id)
            disk_format = meta['disk_format']
            try:
                return glance_disk_format2nova_type[disk_format]
            except KeyError:
                raise exception.NotFound(
                    _("Unrecognized disk_format '%(disk_format)s'")
                    % locals())

        def determine_from_instance():
            if instance.kernel_id:
                return ImageType.DISK
            else:
                return ImageType.DISK_RAW

        # FIXME(sirp): can we unify the ImageService and xenapi_image_service
        # abstractions?
        if FLAGS.xenapi_image_service == 'glance':
            image_type = determine_from_glance()
        else:
            image_type = determine_from_instance()

        log_disk_format(image_type)
        return image_type

    @classmethod
    def _fetch_image_glance(cls, session, instance_id, image, access,
                            image_type):
        if image_type == ImageType.DISK_VHD:
            return cls._fetch_image_glance_vhd(
                session, instance_id, image, access, image_type)
        else:
            return cls._fetch_image_glance_disk(
                session, instance_id, image, access, image_type)

    @classmethod
    def _fetch_image_objectstore(cls, session, instance_id, image, access,
                                 secret, image_type):
        url = images.image_url(image)
        LOG.debug(_("Asking xapi to fetch %(url)s as %(access)s") % locals())
        if image_type == ImageType.KERNEL_RAMDISK:
            fn = 'get_kernel'
        else:
            fn = 'get_vdi'
        args = {}
        args['src_url'] = url
        args['username'] = access
        args['password'] = secret
        args['add_partition'] = 'false'
        args['raw'] = 'false'
        if image_type != ImageType.KERNEL_RAMDISK:
            args['add_partition'] = 'true'
            if image_type == ImageType.DISK_RAW:
                args['raw'] = 'true'
        task = session.async_call_plugin('objectstore', fn, args)
        uuid = session.wait_for_task(task, instance_id)
        return uuid

    @classmethod
    def determine_is_pv(cls, session, instance_id, vdi_ref, disk_image_type,
                        os_type):
        """
        Determine whether the VM will use a paravirtualized kernel or if it
        will use hardware virtualization.

            1. Objectstore (any image type):
               We use plugin to figure out whether the VDI uses PV

            2. Glance (VHD): then we use `os_type`, raise if not set

            3. Glance (DISK_RAW): use Pygrub to figure out if pv kernel is
               available

            4. Glance (DISK): pv is assumed
        """
        if FLAGS.xenapi_image_service == 'glance':
            # 2, 3, 4: Glance
            return cls._determine_is_pv_glance(
              session, vdi_ref, disk_image_type, os_type)
        else:
            # 1. Objecstore
            return cls._determine_is_pv_objectstore(session, instance_id,
                                                    vdi_ref)

    @classmethod
    def _determine_is_pv_objectstore(cls, session, instance_id, vdi_ref):
        LOG.debug(_("Looking up vdi %s for PV kernel"), vdi_ref)
        fn = "is_vdi_pv"
        args = {}
        args['vdi-ref'] = vdi_ref
        task = session.async_call_plugin('objectstore', fn, args)
        pv_str = session.wait_for_task(task, instance_id)
        pv = None
        if pv_str.lower() == 'true':
            pv = True
        elif pv_str.lower() == 'false':
            pv = False
        LOG.debug(_("PV Kernel in VDI:%s"), pv)
        return pv

    @classmethod
    def _determine_is_pv_glance(cls, session, vdi_ref, disk_image_type,
                                os_type):
        """
        For a Glance image, determine if we need paravirtualization.

        The relevant scenarios are:
            2. Glance (VHD): then we use `os_type`, raise if not set

            3. Glance (DISK_RAW): use Pygrub to figure out if pv kernel is
               available

            4. Glance (DISK): pv is assumed
        """

        LOG.debug(_("Looking up vdi %s for PV kernel"), vdi_ref)
        if disk_image_type == ImageType.DISK_VHD:
            # 2. VHD
            if os_type == 'windows':
                is_pv = False
            else:
                is_pv = True
        elif disk_image_type == ImageType.DISK_RAW:
            # 3. RAW
            is_pv = with_vdi_attached_here(session, vdi_ref, True, _is_vdi_pv)
        elif disk_image_type == ImageType.DISK:
            # 4. Disk
            is_pv = True
        else:
            raise exception.Error(_("Unknown image format %(disk_image_type)s")
                                  % locals())

        return is_pv

    @classmethod
    def lookup(cls, session, name_label):
        """Look the instance i up, and returns it if available"""
        vm_refs = session.get_xenapi().VM.get_by_name_label(name_label)
        n = len(vm_refs)
        if n == 0:
            return None
        elif n > 1:
            raise exception.Duplicate(_('duplicate name found: %s') %
                                        name_label)
        else:
            return vm_refs[0]

    @classmethod
    def lookup_vm_vdis(cls, session, vm_ref):
        """Look for the VDIs that are attached to the VM"""
        # Firstly we get the VBDs, then the VDIs.
        # TODO(Armando): do we leave the read-only devices?
        vbd_refs = session.get_xenapi().VM.get_VBDs(vm_ref)
        vdi_refs = []
        if vbd_refs:
            for vbd_ref in vbd_refs:
                try:
                    vdi_ref = session.get_xenapi().VBD.get_VDI(vbd_ref)
                    # Test valid VDI
                    record = session.get_xenapi().VDI.get_record(vdi_ref)
                    LOG.debug(_('VDI %s is still available'), record['uuid'])
                except cls.XenAPI.Failure, exc:
                    LOG.exception(exc)
                else:
                    vdi_refs.append(vdi_ref)
            if len(vdi_refs) > 0:
                return vdi_refs
            else:
                return None

    @classmethod
    def lookup_kernel_ramdisk(cls, session, vm):
        vm_rec = session.get_xenapi().VM.get_record(vm)
        if 'PV_kernel' in vm_rec and 'PV_ramdisk' in vm_rec:
            return (vm_rec['PV_kernel'], vm_rec['PV_ramdisk'])
        else:
            return (None, None)

    @classmethod
    def compile_info(cls, record):
        """Fill record with VM status information"""
        LOG.info(_("(VM_UTILS) xenserver vm state -> |%s|"),
                 record['power_state'])
        LOG.info(_("(VM_UTILS) xenapi power_state -> |%s|"),
                 XENAPI_POWER_STATE[record['power_state']])
        return {'state': XENAPI_POWER_STATE[record['power_state']],
                'max_mem': long(record['memory_static_max']) >> 10,
                'mem': long(record['memory_dynamic_max']) >> 10,
                'num_cpu': record['VCPUs_max'],
                'cpu_time': 0}

    @classmethod
    def compile_diagnostics(cls, session, record):
        """Compile VM diagnostics data"""
        try:
            host = session.get_xenapi_host()
            host_ip = session.get_xenapi().host.get_record(host)["address"]
        except (cls.XenAPI.Failure, KeyError) as e:
            return {"Unable to retrieve diagnostics": e}

        try:
            diags = {}
            xml = get_rrd(host_ip, record["uuid"])
            if xml:
                rrd = minidom.parseString(xml)
                for i, node in enumerate(rrd.firstChild.childNodes):
                    # We don't want all of the extra garbage
                    if i >= 3 and i <= 11:
                        ref = node.childNodes
                        # Name and Value
                        if len(ref) > 6:
                            diags[ref[0].firstChild.data] = \
                                ref[6].firstChild.data
            return diags
        except cls.XenAPI.Failure as e:
            return {"Unable to retrieve diagnostics": e}

    @classmethod
    def scan_sr(cls, session, instance_id=None, sr_ref=None):
        """Scans the SR specified by sr_ref"""
        if sr_ref:
            LOG.debug(_("Re-scanning SR %s"), sr_ref)
            task = session.call_xenapi('Async.SR.scan', sr_ref)
            session.wait_for_task(task, instance_id)

    @classmethod
    def scan_default_sr(cls, session):
        """Looks for the system default SR and triggers a re-scan"""
        #FIXME(sirp/mdietz): refactor scan_default_sr in there
        sr_ref = cls.get_sr(session)
        session.call_xenapi('SR.scan', sr_ref)


def get_rrd(host, uuid):
    """Return the VM RRD XML as a string"""
    try:
        xml = urllib.urlopen("http://%s:%s@%s/vm_rrd?uuid=%s" % (
            FLAGS.xenapi_connection_username,
            FLAGS.xenapi_connection_password,
            host,
            uuid))
        return xml.read()
    except IOError:
        return None


#TODO(sirp): This code comes from XS5.6 pluginlib.py, we should refactor to
# use that implmenetation
def get_vhd_parent(session, vdi_rec):
    """
    Returns the VHD parent of the given VDI record, as a (ref, rec) pair.
    Returns None if we're at the root of the tree.
    """
    if 'vhd-parent' in vdi_rec['sm_config']:
        parent_uuid = vdi_rec['sm_config']['vhd-parent']
        parent_ref = session.get_xenapi().VDI.get_by_uuid(parent_uuid)
        parent_rec = session.get_xenapi().VDI.get_record(parent_ref)
        vdi_uuid = vdi_rec['uuid']
        LOG.debug(_("VHD %(vdi_uuid)s has parent %(parent_ref)s") % locals())
        return parent_ref, parent_rec
    else:
        return None


def get_vhd_parent_uuid(session, vdi_ref):
    vdi_rec = session.get_xenapi().VDI.get_record(vdi_ref)
    ret = get_vhd_parent(session, vdi_rec)
    if ret:
        parent_ref, parent_rec = ret
        return parent_rec["uuid"]
    else:
        return None


def wait_for_vhd_coalesce(session, instance_id, sr_ref, vdi_ref,
                          original_parent_uuid):
    """ Spin until the parent VHD is coalesced into its parent VHD

    Before coalesce:
        * original_parent_vhd
            * parent_vhd
                snapshot

    Atter coalesce:
        * parent_vhd
            snapshot
    """
    max_attempts = FLAGS.xenapi_vhd_coalesce_max_attempts
    attempts = {'counter': 0}

    def _poll_vhds():
        attempts['counter'] += 1
        if attempts['counter'] > max_attempts:
            counter = attempts['counter']
            msg = (_("VHD coalesce attempts exceeded (%(counter)d >"
                    " %(max_attempts)d), giving up...") % locals())
            raise exception.Error(msg)

        VMHelper.scan_sr(session, instance_id, sr_ref)
        parent_uuid = get_vhd_parent_uuid(session, vdi_ref)
        if original_parent_uuid and (parent_uuid != original_parent_uuid):
            LOG.debug(_("Parent %(parent_uuid)s doesn't match original parent"
                    " %(original_parent_uuid)s, waiting for coalesce...")
                    % locals())
        else:
            # Breakout of the loop (normally) and return the parent_uuid
            raise utils.LoopingCallDone(parent_uuid)

    loop = utils.LoopingCall(_poll_vhds)
    loop.start(FLAGS.xenapi_vhd_coalesce_poll_interval, now=True)
    parent_uuid = loop.wait()
    return parent_uuid


def get_vdi_for_vm_safely(session, vm_ref):
    vdi_refs = VMHelper.lookup_vm_vdis(session, vm_ref)
    if vdi_refs is None:
        raise Exception(_("No VDIs found for VM %s") % vm_ref)
    else:
        num_vdis = len(vdi_refs)
        if num_vdis != 1:
            raise Exception(_("Unexpected number of VDIs (%(num_vdis)s) found"
                    " for VM %(vm_ref)s") % locals())

    vdi_ref = vdi_refs[0]
    vdi_rec = session.get_xenapi().VDI.get_record(vdi_ref)
    return vdi_ref, vdi_rec


def safe_find_sr(session):
    """Same as find_sr except raises a NotFound exception if SR cannot be
    determined
    """
    sr_ref = find_sr(session)
    if sr_ref is None:
        raise exception.NotFound(_('Cannot find SR to read/write VDI'))
    return sr_ref


def find_sr(session):
    """Return the storage repository to hold VM images"""
    host = session.get_xenapi_host()
    sr_refs = session.get_xenapi().SR.get_all()
    for sr_ref in sr_refs:
        sr_rec = session.get_xenapi().SR.get_record(sr_ref)
        if not ('i18n-key' in sr_rec['other_config'] and
                sr_rec['other_config']['i18n-key'] == 'local-storage'):
            continue
        for pbd_ref in sr_rec['PBDs']:
            pbd_rec = session.get_xenapi().PBD.get_record(pbd_ref)
            if pbd_rec['host'] == host:
                return sr_ref
    return None


def remap_vbd_dev(dev):
    """Return the appropriate location for a plugged-in VBD device

    Ubuntu Maverick moved xvd? -> sd?. This is considered a bug and will be
    fixed in future versions:
        https://bugs.launchpad.net/ubuntu/+source/linux/+bug/684875

    For now, we work around it by just doing a string replace.
    """
    # NOTE(sirp): This hack can go away when we pull support for Maverick
    should_remap = FLAGS.xenapi_remap_vbd_dev
    if not should_remap:
        return dev

    old_prefix = 'xvd'
    new_prefix = FLAGS.xenapi_remap_vbd_dev_prefix
    remapped_dev = dev.replace(old_prefix, new_prefix)

    return remapped_dev


def with_vdi_attached_here(session, vdi_ref, read_only, f):
    this_vm_ref = get_this_vm_ref(session)
    vbd_rec = {}
    vbd_rec['VM'] = this_vm_ref
    vbd_rec['VDI'] = vdi_ref
    vbd_rec['userdevice'] = 'autodetect'
    vbd_rec['bootable'] = False
    vbd_rec['mode'] = read_only and 'RO' or 'RW'
    vbd_rec['type'] = 'disk'
    vbd_rec['unpluggable'] = True
    vbd_rec['empty'] = False
    vbd_rec['other_config'] = {}
    vbd_rec['qos_algorithm_type'] = ''
    vbd_rec['qos_algorithm_params'] = {}
    vbd_rec['qos_supported_algorithms'] = []
    LOG.debug(_('Creating VBD for VDI %s ... '), vdi_ref)
    vbd_ref = session.get_xenapi().VBD.create(vbd_rec)
    LOG.debug(_('Creating VBD for VDI %s done.'), vdi_ref)
    try:
        LOG.debug(_('Plugging VBD %s ... '), vbd_ref)
        session.get_xenapi().VBD.plug(vbd_ref)
        LOG.debug(_('Plugging VBD %s done.'), vbd_ref)
        orig_dev = session.get_xenapi().VBD.get_device(vbd_ref)
        LOG.debug(_('VBD %(vbd_ref)s plugged as %(orig_dev)s') % locals())
        dev = remap_vbd_dev(orig_dev)
        if dev != orig_dev:
            LOG.debug(_('VBD %(vbd_ref)s plugged into wrong dev, '
                        'remapping to %(dev)s') % locals())
        return f(dev)
    finally:
        LOG.debug(_('Destroying VBD for VDI %s ... '), vdi_ref)
        vbd_unplug_with_retry(session, vbd_ref)
        ignore_failure(session.get_xenapi().VBD.destroy, vbd_ref)
        LOG.debug(_('Destroying VBD for VDI %s done.'), vdi_ref)


def vbd_unplug_with_retry(session, vbd_ref):
    """Call VBD.unplug on the given VBD, with a retry if we get
    DEVICE_DETACH_REJECTED.  For reasons which I don't understand, we're
    seeing the device still in use, even when all processes using the device
    should be dead."""
    # FIXME(sirp): We can use LoopingCall here w/o blocking sleep()
    while True:
        try:
            session.get_xenapi().VBD.unplug(vbd_ref)
            LOG.debug(_('VBD.unplug successful first time.'))
            return
        except VMHelper.XenAPI.Failure, e:
            if (len(e.details) > 0 and
                e.details[0] == 'DEVICE_DETACH_REJECTED'):
                LOG.debug(_('VBD.unplug rejected: retrying...'))
                time.sleep(1)
            elif (len(e.details) > 0 and
                  e.details[0] == 'DEVICE_ALREADY_DETACHED'):
                LOG.debug(_('VBD.unplug successful eventually.'))
                return
            else:
                LOG.error(_('Ignoring XenAPI.Failure in VBD.unplug: %s'),
                              e)
                return


def ignore_failure(func, *args, **kwargs):
    try:
        return func(*args, **kwargs)
    except VMHelper.XenAPI.Failure, e:
        LOG.error(_('Ignoring XenAPI.Failure %s'), e)
        return None


def get_this_vm_uuid():
    with file('/sys/hypervisor/uuid') as f:
        return f.readline().strip()


def get_this_vm_ref(session):
    return session.get_xenapi().VM.get_by_uuid(get_this_vm_uuid())


def _is_vdi_pv(dev):
    LOG.debug(_("Running pygrub against %s"), dev)
    output = os.popen('pygrub -qn /dev/%s' % dev)
    for line in output.readlines():
        #try to find kernel string
        m = re.search('(?<=kernel:)/.*(?:>)', line)
        if m and m.group(0).find('xen') != -1:
            LOG.debug(_("Found Xen kernel %s") % m.group(0))
            return True
    LOG.debug(_("No Xen kernel found.  Booting HVM."))
    return False


def _stream_disk(dev, image_type, virtual_size, image_file):
    offset = 0
    if image_type == ImageType.DISK:
        offset = MBR_SIZE_BYTES
        _write_partition(virtual_size, dev)

    with open('/dev/%s' % dev, 'wb') as f:
        f.seek(offset)
        for chunk in image_file:
            f.write(chunk)


def _write_partition(virtual_size, dev):
    dest = '/dev/%s' % dev
    mbr_last = MBR_SIZE_SECTORS - 1
    primary_first = MBR_SIZE_SECTORS
    primary_last = MBR_SIZE_SECTORS + (virtual_size / SECTOR_SIZE) - 1

    LOG.debug(_('Writing partition table %(primary_first)d %(primary_last)d'
            ' to %(dest)s...') % locals())

    def execute(*cmd, **kwargs):
        return utils.execute(*cmd, **kwargs)

    execute('parted', '--script', dest, 'mklabel', 'msdos')
    execute('parted', '--script', dest, 'mkpart', 'primary',
            '%ds' % primary_first,
            '%ds' % primary_last)

    LOG.debug(_('Writing partition table %s done.'), dest)


def get_name_label_for_image(image):
    # TODO(sirp): This should eventually be the URI for the Glance image
    return _('Glance image %s') % image<|MERGE_RESOLUTION|>--- conflicted
+++ resolved
@@ -238,12 +238,7 @@
         """Create a VIF record.  Returns a Deferred that gives the new
         VIF reference."""
         vif_rec = {}
-<<<<<<< HEAD
-        vif_rec['device'] = dev
-        #network_ref should be the appropriate reference (network with VLAN)
-=======
         vif_rec['device'] = str(dev)
->>>>>>> e40d692c
         vif_rec['network'] = network_ref
         vif_rec['VM'] = vm_ref
         vif_rec['MAC'] = mac_address
