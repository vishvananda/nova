# vim: tabstop=4 shiftwidth=4 softtabstop=4

# Copyright 2011 Justin Santa Barbara
# All Rights Reserved.
#
#    Licensed under the Apache License, Version 2.0 (the "License"); you may
#    not use this file except in compliance with the License. You may obtain
#    a copy of the License at
#
#         http://www.apache.org/licenses/LICENSE-2.0
#
#    Unless required by applicable law or agreed to in writing, software
#    distributed under the License is distributed on an "AS IS" BASIS, WITHOUT
#    WARRANTIES OR CONDITIONS OF ANY KIND, either express or implied. See the
#    License for the specific language governing permissions and limitations
#    under the License.

"""
Driver base-classes:

    (Beginning of) the contract that compute drivers must follow, and shared
    types that support that contract
"""

from nova.compute import power_state


class InstanceInfo(object):
    def __init__(self, name, state):
        self.name = name
        assert state in power_state.valid_states(), "Bad state: %s" % state
        self.state = state


class ComputeDriver(object):
    """Base class for compute drivers.

    Lots of documentation is currently on fake.py.
    """

    def init_host(self, host):
        """Adopt existing VM's running here"""
        raise NotImplementedError()

    def get_info(self, instance_name):
        """Get the current status of an instance, by name (not ID!)

        Returns a dict containing:
        :state:           the running state, one of the power_state codes
        :max_mem:         (int) the maximum memory in KBytes allowed
        :mem:             (int) the memory in KBytes used by the domain
        :num_cpu:         (int) the number of virtual CPUs for the domain
        :cpu_time:        (int) the CPU time used in nanoseconds
        """
        raise NotImplementedError()

    def list_instances(self):
        raise NotImplementedError()

    def list_instances_detail(self):
        """Return a list of InstanceInfo for all registered VMs"""
        raise NotImplementedError()

    def spawn(self, instance, network_info=None, block_device_mapping=None):
        """Launch a VM for the specified instance"""
        raise NotImplementedError()

    def destroy(self, instance, cleanup=True):
        """Destroy (shutdown and delete) the specified instance.

        The given parameter is an instance of nova.compute.service.Instance,
        and so the instance is being specified as instance.name.

        The work will be done asynchronously.  This function returns a
        task that allows the caller to detect when it is complete.

        If the instance is not found (for example if networking failed), this
        function should still succeed.  It's probably a good idea to log a
        warning in that case.

        """
        raise NotImplementedError()

    def reboot(self, instance):
        """Reboot specified VM"""
        raise NotImplementedError()

    def snapshot_instance(self, context, instance_id, image_id):
        raise NotImplementedError()

    def get_console_pool_info(self, console_type):
        raise NotImplementedError()

    def get_console_output(self, instance):
        raise NotImplementedError()

    def get_ajax_console(self, instance):
        raise NotImplementedError()

    def get_diagnostics(self, instance):
        """Return data about VM diagnostics"""
        raise NotImplementedError()

    def get_host_ip_addr(self):
        raise NotImplementedError()

    def attach_volume(self, context, instance_id, volume_id, mountpoint):
        raise NotImplementedError()

    def detach_volume(self, context, instance_id, volume_id):
        raise NotImplementedError()

    def compare_cpu(self, context, cpu_info):
        raise NotImplementedError()

    def migrate_disk_and_power_off(self, instance, dest):
        """Transfers the VHD of a running instance to another host, then shuts
        off the instance copies over the COW disk"""
        raise NotImplementedError()

    def snapshot(self, instance, image_id):
        """Create snapshot from a running VM instance."""
        raise NotImplementedError()

    def finish_resize(self, instance, disk_info):
        """Completes a resize, turning on the migrated instance"""
        raise NotImplementedError()

    def revert_resize(self, instance):
        """Reverts a resize, powering back on the instance"""
        raise NotImplementedError()

    def pause(self, instance, callback):
        """Pause VM instance"""
        raise NotImplementedError()

    def unpause(self, instance, callback):
        """Unpause paused VM instance"""
        raise NotImplementedError()

    def suspend(self, instance, callback):
        """suspend the specified instance"""
        raise NotImplementedError()

    def resume(self, instance, callback):
        """resume the specified instance"""
        raise NotImplementedError()

    def rescue(self, instance, callback):
        """Rescue the specified instance"""
        raise NotImplementedError()

    def unrescue(self, instance, callback):
        """Unrescue the specified instance"""
        raise NotImplementedError()

    def update_available_resource(self, ctxt, host):
        """Updates compute manager resource info on ComputeNode table.

        This method is called when nova-compute launches, and
        whenever admin executes "nova-manage service update_resource".

        :param ctxt: security context
        :param host: hostname that compute manager is currently running

        """
        raise NotImplementedError()

    def live_migration(self, ctxt, instance_ref, dest,
                       post_method, recover_method):
        """Spawning live_migration operation for distributing high-load.

        :params ctxt: security context
        :params instance_ref:
            nova.db.sqlalchemy.models.Instance object
            instance object that is migrated.
        :params dest: destination host
        :params post_method:
            post operation method.
            expected nova.compute.manager.post_live_migration.
        :params recover_method:
            recovery method when any exception occurs.
            expected nova.compute.manager.recover_live_migration.

        """
        raise NotImplementedError()

    def refresh_security_group_rules(self, security_group_id):
        raise NotImplementedError()

    def refresh_security_group_members(self, security_group_id):
        raise NotImplementedError()

    def reset_network(self, instance):
        """reset networking for specified instance"""
        raise NotImplementedError()

    def ensure_filtering_rules_for_instance(self, instance_ref):
        """Setting up filtering rules and waiting for its completion.

        To migrate an instance, filtering rules to hypervisors
        and firewalls are inevitable on destination host.
        ( Waiting only for filtering rules to hypervisor,
        since filtering rules to firewall rules can be set faster).

        Concretely, the below method must be called.
        - setup_basic_filtering (for nova-basic, etc.)
        - prepare_instance_filter(for nova-instance-instance-xxx, etc.)

        to_xml may have to be called since it defines PROJNET, PROJMASK.
        but libvirt migrates those value through migrateToURI(),
        so , no need to be called.

        Don't use thread for this method since migration should
        not be started when setting-up filtering rules operations
        are not completed.

        :params instance_ref: nova.db.sqlalchemy.models.Instance object

        """
        raise NotImplementedError()

    def unfilter_instance(self, instance):
        """Stop filtering instance"""
        raise NotImplementedError()

    def set_admin_password(self, context, instance_id, new_pass=None):
        """Set the root/admin password for an instance on this server."""
        raise NotImplementedError()

    def inject_file(self, instance, b64_path, b64_contents):
        """Create a file on the VM instance. The file path and contents
        should be base64-encoded.
        """
        raise NotImplementedError()

<<<<<<< HEAD
    def inject_network_info(self, instance, nw_info):
=======
    def agent_update(self, instance, url, md5hash):
        """Update agent on the VM instance."""
        raise NotImplementedError()

    def inject_network_info(self, instance):
>>>>>>> 29e2d55e
        """inject network info for specified instance"""
        raise NotImplementedError()

    def poll_rescued_instances(self, timeout):
        """Poll for rescued instances"""
        raise NotImplementedError()<|MERGE_RESOLUTION|>--- conflicted
+++ resolved
@@ -234,15 +234,11 @@
         """
         raise NotImplementedError()
 
-<<<<<<< HEAD
-    def inject_network_info(self, instance, nw_info):
-=======
     def agent_update(self, instance, url, md5hash):
         """Update agent on the VM instance."""
         raise NotImplementedError()
 
-    def inject_network_info(self, instance):
->>>>>>> 29e2d55e
+    def inject_network_info(self, instance, nw_info):
         """inject network info for specified instance"""
         raise NotImplementedError()
 
