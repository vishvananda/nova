# vim: tabstop=4 shiftwidth=4 softtabstop=4

# Copyright 2011 Justin Santa Barbara
# All Rights Reserved.
#
#    Licensed under the Apache License, Version 2.0 (the "License"); you may
#    not use this file except in compliance with the License. You may obtain
#    a copy of the License at
#
#         http://www.apache.org/licenses/LICENSE-2.0
#
#    Unless required by applicable law or agreed to in writing, software
#    distributed under the License is distributed on an "AS IS" BASIS, WITHOUT
#    WARRANTIES OR CONDITIONS OF ANY KIND, either express or implied. See the
#    License for the specific language governing permissions and limitations
#    under the License.

"""
Driver base-classes:

    (Beginning of) the contract that compute drivers must follow, and shared
    types that support that contract
"""

from nova.compute import power_state


class InstanceInfo(object):
    def __init__(self, name, state):
        self.name = name
        assert state in power_state.valid_states(), "Bad state: %s" % state
        self.state = state


class ComputeDriver(object):
    """Base class for compute drivers.

    Lots of documentation is currently on fake.py.
    """

    def init_host(self, host):
        """Adopt existing VM's running here"""
        # TODO(Vek): Need to pass context in for access to auth_token
        raise NotImplementedError()

    def get_info(self, instance_name):
        """Get the current status of an instance, by name (not ID!)

        Returns a dict containing:
        :state:           the running state, one of the power_state codes
        :max_mem:         (int) the maximum memory in KBytes allowed
        :mem:             (int) the memory in KBytes used by the domain
        :num_cpu:         (int) the number of virtual CPUs for the domain
        :cpu_time:        (int) the CPU time used in nanoseconds
        """
        # TODO(Vek): Need to pass context in for access to auth_token
        raise NotImplementedError()

    def list_instances(self):
        # TODO(Vek): Need to pass context in for access to auth_token
        raise NotImplementedError()

    def list_instances_detail(self):
        """Return a list of InstanceInfo for all registered VMs"""
        # TODO(Vek): Need to pass context in for access to auth_token
        raise NotImplementedError()

    def spawn(self, context, instance, network_info,
              block_device_mapping=None):
        """Launch a VM for the specified instance"""
        raise NotImplementedError()

    def destroy(self, instance, network_info, cleanup=True):
        """Destroy (shutdown and delete) the specified instance.

        The given parameter is an instance of nova.compute.service.Instance,
        and so the instance is being specified as instance.name.

        The work will be done asynchronously.  This function returns a
        task that allows the caller to detect when it is complete.

        If the instance is not found (for example if networking failed), this
        function should still succeed.  It's probably a good idea to log a
        warning in that case.

        """
        # TODO(Vek): Need to pass context in for access to auth_token
        raise NotImplementedError()

    def reboot(self, instance, network_info):
        """Reboot specified VM"""
        # TODO(Vek): Need to pass context in for access to auth_token
        raise NotImplementedError()

    def snapshot_instance(self, context, instance_id, image_id):
        raise NotImplementedError()

    def get_console_pool_info(self, console_type):
        # TODO(Vek): Need to pass context in for access to auth_token
        raise NotImplementedError()

    def get_console_output(self, instance):
        # TODO(Vek): Need to pass context in for access to auth_token
        raise NotImplementedError()

    def get_ajax_console(self, instance):
        # TODO(Vek): Need to pass context in for access to auth_token
        raise NotImplementedError()

    def get_diagnostics(self, instance):
        """Return data about VM diagnostics"""
        # TODO(Vek): Need to pass context in for access to auth_token
        raise NotImplementedError()

    def get_host_ip_addr(self):
        # TODO(Vek): Need to pass context in for access to auth_token
        raise NotImplementedError()

    def attach_volume(self, context, instance_id, volume_id, mountpoint):
        raise NotImplementedError()

    def detach_volume(self, context, instance_id, volume_id):
        raise NotImplementedError()

    def compare_cpu(self, context, cpu_info):
        raise NotImplementedError()

    def migrate_disk_and_power_off(self, instance, dest):
        """Transfers the VHD of a running instance to another host, then shuts
        off the instance copies over the COW disk"""
        # TODO(Vek): Need to pass context in for access to auth_token
        raise NotImplementedError()

    def snapshot(self, context, instance, image_id):
        """Create snapshot from a running VM instance."""
        raise NotImplementedError()

    def finish_migration(self, context, instance, disk_info, network_info,
                         resize_instance):
        """Completes a resize, turning on the migrated instance"""
        raise NotImplementedError()

    def revert_migration(self, instance):
        """Reverts a resize, powering back on the instance"""
        # TODO(Vek): Need to pass context in for access to auth_token
        raise NotImplementedError()

    def pause(self, instance, callback):
        """Pause VM instance"""
        # TODO(Vek): Need to pass context in for access to auth_token
        raise NotImplementedError()

    def unpause(self, instance, callback):
        """Unpause paused VM instance"""
        # TODO(Vek): Need to pass context in for access to auth_token
        raise NotImplementedError()

    def suspend(self, instance, callback):
        """suspend the specified instance"""
        # TODO(Vek): Need to pass context in for access to auth_token
        raise NotImplementedError()

    def resume(self, instance, callback):
        """resume the specified instance"""
        # TODO(Vek): Need to pass context in for access to auth_token
        raise NotImplementedError()

    def rescue(self, context, instance, callback, network_info):
        """Rescue the specified instance"""
        raise NotImplementedError()

    def unrescue(self, instance, callback, network_info):
        """Unrescue the specified instance"""
        # TODO(Vek): Need to pass context in for access to auth_token
        raise NotImplementedError()

    def update_available_resource(self, ctxt, host):
        """Updates compute manager resource info on ComputeNode table.

        This method is called when nova-compute launches, and
        whenever admin executes "nova-manage service update_resource".

        :param ctxt: security context
        :param host: hostname that compute manager is currently running

        """
        # TODO(Vek): Need to pass context in for access to auth_token
        raise NotImplementedError()

    def live_migration(self, ctxt, instance_ref, dest,
                       post_method, recover_method):
        """Spawning live_migration operation for distributing high-load.

        :params ctxt: security context
        :params instance_ref:
            nova.db.sqlalchemy.models.Instance object
            instance object that is migrated.
        :params dest: destination host
        :params post_method:
            post operation method.
            expected nova.compute.manager.post_live_migration.
        :params recover_method:
            recovery method when any exception occurs.
            expected nova.compute.manager.recover_live_migration.

        """
        # TODO(Vek): Need to pass context in for access to auth_token
        raise NotImplementedError()

    def refresh_security_group_rules(self, security_group_id):
        # TODO(Vek): Need to pass context in for access to auth_token
        raise NotImplementedError()

    def refresh_security_group_members(self, security_group_id):
        # TODO(Vek): Need to pass context in for access to auth_token
        raise NotImplementedError()

    def refresh_provider_fw_rules(self, security_group_id):
        """See: nova/virt/fake.py for docs."""
        # TODO(Vek): Need to pass context in for access to auth_token
        raise NotImplementedError()

    def reset_network(self, instance):
        """reset networking for specified instance"""
        # TODO(Vek): Need to pass context in for access to auth_token
        pass

    def ensure_filtering_rules_for_instance(self, instance_ref):
        """Setting up filtering rules and waiting for its completion.

        To migrate an instance, filtering rules to hypervisors
        and firewalls are inevitable on destination host.
        ( Waiting only for filtering rules to hypervisor,
        since filtering rules to firewall rules can be set faster).

        Concretely, the below method must be called.
        - setup_basic_filtering (for nova-basic, etc.)
        - prepare_instance_filter(for nova-instance-instance-xxx, etc.)

        to_xml may have to be called since it defines PROJNET, PROJMASK.
        but libvirt migrates those value through migrateToURI(),
        so , no need to be called.

        Don't use thread for this method since migration should
        not be started when setting-up filtering rules operations
        are not completed.

        :params instance_ref: nova.db.sqlalchemy.models.Instance object

        """
        # TODO(Vek): Need to pass context in for access to auth_token
        raise NotImplementedError()

    def unfilter_instance(self, instance, network_info):
        """Stop filtering instance"""
        # TODO(Vek): Need to pass context in for access to auth_token
        raise NotImplementedError()

    def set_admin_password(self, context, instance_id, new_pass=None):
        """Set the root/admin password for an instance on this server."""
        raise NotImplementedError()

    def inject_file(self, instance, b64_path, b64_contents):
        """Create a file on the VM instance. The file path and contents
        should be base64-encoded.
        """
        # TODO(Vek): Need to pass context in for access to auth_token
        raise NotImplementedError()

    def agent_update(self, instance, url, md5hash):
        """Update agent on the VM instance."""
        # TODO(Vek): Need to pass context in for access to auth_token
        raise NotImplementedError()

    def inject_network_info(self, instance, nw_info):
        """inject network info for specified instance"""
        # TODO(Vek): Need to pass context in for access to auth_token
        pass

    def poll_rescued_instances(self, timeout):
        """Poll for rescued instances"""
        # TODO(Vek): Need to pass context in for access to auth_token
        raise NotImplementedError()

    def host_power_action(self, host, action):
<<<<<<< HEAD
        """Reboots or shuts down the host."""
=======
        """Reboots, shuts down or powers up the host."""
>>>>>>> 439afc33
        raise NotImplementedError()

    def set_host_enabled(self, host, enabled):
        """Sets the specified host's ability to accept new instances."""
        # TODO(Vek): Need to pass context in for access to auth_token
        raise NotImplementedError()

    def plug_vifs(self, instance, network_info):
        """Plugs in VIFs to networks."""
        # TODO(Vek): Need to pass context in for access to auth_token
        raise NotImplementedError()<|MERGE_RESOLUTION|>--- conflicted
+++ resolved
@@ -283,11 +283,7 @@
         raise NotImplementedError()
 
     def host_power_action(self, host, action):
-<<<<<<< HEAD
-        """Reboots or shuts down the host."""
-=======
         """Reboots, shuts down or powers up the host."""
->>>>>>> 439afc33
         raise NotImplementedError()
 
     def set_host_enabled(self, host, enabled):
