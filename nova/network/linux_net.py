--- conflicted
+++ resolved
@@ -524,7 +524,6 @@
     return '\n'.join(hosts)
 
 
-<<<<<<< HEAD
 def get_dhcp_opts(context, network_ref):
     """Get network's hosts config in dhcp-opts format."""
     hosts = []
@@ -554,7 +553,6 @@
 def release_dhcp(dev, address, mac_address):
     utils.execute('dhcp_release', dev, address, mac_address, run_as_root=True)
 
-=======
 def _add_dnsmasq_accept_rules(dev):
     """Allow DHCP and DNS traffic through to dnsmasq."""
     table = iptables_manager.ipv4['filter']
@@ -565,7 +563,6 @@
                            '-i %(dev)s -p %(proto)s -m %(proto)s '
                            '--dport %(port)s -j ACCEPT' % args)
     iptables_manager.apply()
->>>>>>> 0bcfe0b9
 
 # NOTE(ja): Sending a HUP only reloads the hostfile, so any
 #           configuration options (like dchp-range, vlan, ...)
