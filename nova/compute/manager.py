# vim: tabstop=4 shiftwidth=4 softtabstop=4

# Copyright 2010 United States Government as represented by the
# Administrator of the National Aeronautics and Space Administration.
# Copyright 2011 Justin Santa Barbara
# All Rights Reserved.
#
#    Licensed under the Apache License, Version 2.0 (the "License"); you may
#    not use this file except in compliance with the License. You may obtain
#    a copy of the License at
#
#         http://www.apache.org/licenses/LICENSE-2.0
#
#    Unless required by applicable law or agreed to in writing, software
#    distributed under the License is distributed on an "AS IS" BASIS, WITHOUT
#    WARRANTIES OR CONDITIONS OF ANY KIND, either express or implied. See the
#    License for the specific language governing permissions and limitations
#    under the License.

"""Handles all processes relating to instances (guest vms).

The :py:class:`ComputeManager` class is a :py:class:`nova.manager.Manager` that
handles RPC calls relating to creating instances.  It is responsible for
building a disk image, launching it via the underlying virtualization driver,
responding to calls to check its state, attaching persistent storage, and
terminating it.

**Related Flags**

:instances_path:  Where instances are kept on disk
:compute_driver:  Name of class that is used to handle virtualization, loaded
                  by :func:`nova.utils.import_object`
:volume_manager:  Name of class that handles persistent storage, loaded by
                  :func:`nova.utils.import_object`

"""

import datetime
import os
import socket
import sys
import tempfile
import time
import functools

from eventlet import greenthread

from nova import exception
from nova import flags
from nova import log as logging
from nova import manager
from nova import network
from nova import rpc
from nova import utils
from nova import volume
from nova.compute import power_state
from nova.virt import driver


FLAGS = flags.FLAGS
flags.DEFINE_string('instances_path', '$state_path/instances',
                    'where instances are stored on disk')
flags.DEFINE_string('compute_driver', 'nova.virt.connection.get_connection',
                    'Driver to use for controlling virtualization')
flags.DEFINE_string('stub_network', False,
                    'Stub network related code')
flags.DEFINE_integer('password_length', 12,
                    'Length of generated admin passwords')
flags.DEFINE_string('console_host', socket.gethostname(),
                    'Console proxy host to use to connect to instances on'
                    'this host.')
flags.DEFINE_integer('live_migration_retry_count', 30,
                     "Retry count needed in live_migration."
                     " sleep 1 sec for each count")
flags.DEFINE_integer("rescue_timeout", 0,
                     "Automatically unrescue an instance after N seconds."
                     " Set to 0 to disable.")
flags.DEFINE_bool('auto_assign_floating_ip', False,
                  'Autoassigning floating ip to VM')
flags.DEFINE_integer('host_state_interval', 120,
                     'Interval in seconds for querying the host status')

LOG = logging.getLogger('nova.compute.manager')


def checks_instance_lock(function):
    """Decorator to prevent action against locked instances for non-admins."""
    @functools.wraps(function)
    def decorated_function(self, context, instance_id, *args, **kwargs):
        LOG.info(_("check_instance_lock: decorating: |%s|"), function,
                 context=context)
        LOG.info(_("check_instance_lock: arguments: |%(self)s| |%(context)s|"
                " |%(instance_id)s|") % locals(), context=context)
        locked = self.get_lock(context, instance_id)
        admin = context.is_admin
        LOG.info(_("check_instance_lock: locked: |%s|"), locked,
                 context=context)
        LOG.info(_("check_instance_lock: admin: |%s|"), admin,
                 context=context)

        # if admin or unlocked call function otherwise log error
        if admin or not locked:
            LOG.info(_("check_instance_lock: executing: |%s|"), function,
                     context=context)
            function(self, context, instance_id, *args, **kwargs)
        else:
            LOG.error(_("check_instance_lock: not executing |%s|"),
                      function, context=context)
            return False

    return decorated_function


class ComputeManager(manager.SchedulerDependentManager):
    """Manages the running instances from creation to destruction."""

    def __init__(self, compute_driver=None, *args, **kwargs):
        """Load configuration options and connect to the hypervisor."""
        # TODO(vish): sync driver creation logic with the rest of the system
        #             and redocument the module docstring
        if not compute_driver:
            compute_driver = FLAGS.compute_driver

        try:
            self.driver = utils.check_isinstance(
                                        utils.import_object(compute_driver),
                                        driver.ComputeDriver)
        except ImportError as e:
            LOG.error(_("Unable to load the virtualization driver: %s") % (e))
            sys.exit(1)

        self.network_manager = utils.import_object(FLAGS.network_manager)
        self.volume_manager = utils.import_object(FLAGS.volume_manager)
        self.network_api = network.API()
        self._last_host_check = 0
        super(ComputeManager, self).__init__(service_name="compute",
                                             *args, **kwargs)

    def init_host(self):
        """Initialization for a standalone compute service."""
        self.driver.init_host(host=self.host)

    def _update_state(self, context, instance_id, state=None):
        """Update the state of an instance from the driver info."""
        instance_ref = self.db.instance_get(context, instance_id)

        if state is None:
            try:
                info = self.driver.get_info(instance_ref['name'])
            except exception.NotFound:
                info = None

            if info is not None:
                state = info['state']
            else:
                state = power_state.FAILED

        self.db.instance_set_state(context, instance_id, state)

    def _update_launched_at(self, context, instance_id, launched_at=None):
        """Update the launched_at parameter of the given instance."""
        data = {'launched_at': launched_at or datetime.datetime.utcnow()}
        self.db.instance_update(context, instance_id, data)

    def _update_image_ref(self, context, instance_id, image_ref):
        """Update the image_id for the given instance."""
        data = {'image_ref': image_ref}
        self.db.instance_update(context, instance_id, data)

    def get_console_topic(self, context, **kwargs):
        """Retrieves the console host for a project on this host.

        Currently this is just set in the flags for each compute host.

        """
        #TODO(mdragon): perhaps make this variable by console_type?
        return self.db.queue_get_for(context,
                                     FLAGS.console_topic,
                                     FLAGS.console_host)

    def get_network_topic(self, context, **kwargs):
        """Retrieves the network host for a project on this host."""
        # TODO(vish): This method should be memoized. This will make
        #             the call to get_network_host cheaper, so that
        #             it can pas messages instead of checking the db
        #             locally.
        if FLAGS.stub_network:
            host = FLAGS.network_host
        else:
            host = self.network_manager.get_network_host(context)
        return self.db.queue_get_for(context,
                                     FLAGS.network_topic,
                                     host)

    def get_console_pool_info(self, context, console_type):
        return self.driver.get_console_pool_info(console_type)

    @exception.wrap_exception
    def refresh_security_group_rules(self, context, security_group_id,
                                     **kwargs):
        """Tell the virtualization driver to refresh security group rules.

        Passes straight through to the virtualization driver.

        """
        return self.driver.refresh_security_group_rules(security_group_id)

    @exception.wrap_exception
    def refresh_security_group_members(self, context,
                                       security_group_id, **kwargs):
        """Tell the virtualization driver to refresh security group members.

        Passes straight through to the virtualization driver.

        """
        return self.driver.refresh_security_group_members(security_group_id)

    @exception.wrap_exception
    def run_instance(self, context, instance_id, **kwargs):
        """Launch a new instance with specified options."""
        context = context.elevated()
        instance_ref = self.db.instance_get(context, instance_id)
        instance_ref.injected_files = kwargs.get('injected_files', [])
        instance_ref.admin_pass = kwargs.get('admin_password', None)
        if instance_ref['name'] in self.driver.list_instances():
            raise exception.Error(_("Instance has already been created"))
        LOG.audit(_("instance %s: starting..."), instance_id,
                  context=context)
        self.db.instance_update(context,
                                instance_id,
                                {'host': self.host, 'launched_on': self.host})

        self.db.instance_set_state(context,
                                   instance_id,
                                   power_state.NOSTATE,
                                   'networking')

        is_vpn = instance_ref['image_ref'] == str(FLAGS.vpn_image_id)
        # NOTE(vish): This could be a cast because we don't do anything
        #             with the address currently, but I'm leaving it as
        #             a call to ensure that network setup completes.  We
        #             will eventually also need to save the address here.
        if not FLAGS.stub_network:
            address = rpc.call(context,
                               self.get_network_topic(context),
                               {"method": "allocate_fixed_ip",
                                "args": {"instance_id": instance_id,
                                         "vpn": is_vpn}})

            self.network_manager.setup_compute_network(context,
                                                       instance_id)

        # TODO(vish) check to make sure the availability zone matches
        self._update_state(context, instance_id, power_state.BUILDING)

        try:
            self.driver.spawn(instance_ref)
        except Exception as ex:  # pylint: disable=W0702
            msg = _("Instance '%(instance_id)s' failed to spawn. Is "
                    "virtualization enabled in the BIOS? Details: "
                    "%(ex)s") % locals()
            LOG.exception(msg)

        if not FLAGS.stub_network and FLAGS.auto_assign_floating_ip:
            public_ip = self.network_api.allocate_floating_ip(context)

            self.db.floating_ip_set_auto_assigned(context, public_ip)
            fixed_ip = self.db.fixed_ip_get_by_address(context, address)
            floating_ip = self.db.floating_ip_get_by_address(context,
                                                             public_ip)

            self.network_api.associate_floating_ip(context,
                                                   floating_ip,
                                                   fixed_ip,
                                                   affect_auto_assigned=True)

        self._update_launched_at(context, instance_id)
        self._update_state(context, instance_id)

    @exception.wrap_exception
    @checks_instance_lock
    def terminate_instance(self, context, instance_id):
        """Terminate an instance on this host."""
        context = context.elevated()
        instance_ref = self.db.instance_get(context, instance_id)
        LOG.audit(_("Terminating instance %s"), instance_id, context=context)

        fixed_ip = instance_ref.get('fixed_ip')
        if not FLAGS.stub_network and fixed_ip:
            floating_ips = fixed_ip.get('floating_ips') or []
            for floating_ip in floating_ips:
                address = floating_ip['address']
                LOG.debug("Disassociating address %s", address,
                          context=context)
                # NOTE(vish): Right now we don't really care if the ip is
                #             disassociated.  We may need to worry about
                #             checking this later.
                self.network_api.disassociate_floating_ip(context,
                                                          address,
                                                          True)
                if (FLAGS.auto_assign_floating_ip
                        and floating_ip.get('auto_assigned')):
                    LOG.debug(_("Deallocating floating ip %s"),
                              floating_ip['address'],
                              context=context)
                    self.network_api.release_floating_ip(context,
                                                         address,
                                                         True)

            address = fixed_ip['address']
            if address:
                LOG.debug(_("Deallocating address %s"), address,
                          context=context)
                # NOTE(vish): Currently, nothing needs to be done on the
                #             network node until release. If this changes,
                #             we will need to cast here.
                self.network_manager.deallocate_fixed_ip(context.elevated(),
                                                         address)

        volumes = instance_ref.get('volumes') or []
        for volume in volumes:
            self.detach_volume(context, instance_id, volume['id'])
        if instance_ref['state'] == power_state.SHUTOFF:
            self.db.instance_destroy(context, instance_id)
            raise exception.Error(_('trying to destroy already destroyed'
                                    ' instance: %s') % instance_id)
        self.driver.destroy(instance_ref)

        # TODO(ja): should we keep it in a terminated state for a bit?
        self.db.instance_destroy(context, instance_id)

    @exception.wrap_exception
    @checks_instance_lock
<<<<<<< HEAD
    def rebuild_instance(self, context, instance_id, image_ref):
=======
    def rebuild_instance(self, context, instance_id, **kwargs):
>>>>>>> a8113ae0
        """Destroy and re-make this instance.

        A 'rebuild' effectively purges all existing data from the system and
        remakes the VM with given 'metadata' and 'personalities'.

        :param context: `nova.RequestContext` object
        :param instance_id: Instance identifier (integer)
        :param image_ref: Image identifier (href or integer)
        """
        context = context.elevated()

        instance_ref = self.db.instance_get(context, instance_id)
        LOG.audit(_("Rebuilding instance %s"), instance_id, context=context)

        self._update_state(context, instance_id, power_state.BUILDING)

        self.driver.destroy(instance_ref)
<<<<<<< HEAD
        instance_ref.image_ref = image_ref
=======
        instance_ref.image_id = kwargs.get('image_id')
        instance_ref.injected_files = kwargs.get('injected_files', [])
>>>>>>> a8113ae0
        self.driver.spawn(instance_ref)

        self._update_image_ref(context, instance_id, image_ref)
        self._update_launched_at(context, instance_id)
        self._update_state(context, instance_id)

    @exception.wrap_exception
    @checks_instance_lock
    def reboot_instance(self, context, instance_id):
        """Reboot an instance on this host."""
        context = context.elevated()
        self._update_state(context, instance_id)
        instance_ref = self.db.instance_get(context, instance_id)
        LOG.audit(_("Rebooting instance %s"), instance_id, context=context)

        if instance_ref['state'] != power_state.RUNNING:
            state = instance_ref['state']
            running = power_state.RUNNING
            LOG.warn(_('trying to reboot a non-running '
                     'instance: %(instance_id)s (state: %(state)s '
                     'expected: %(running)s)') % locals(),
                     context=context)

        self.db.instance_set_state(context,
                                   instance_id,
                                   power_state.NOSTATE,
                                   'rebooting')
        self.network_manager.setup_compute_network(context, instance_id)
        self.driver.reboot(instance_ref)
        self._update_state(context, instance_id)

    @exception.wrap_exception
    def snapshot_instance(self, context, instance_id, image_id):
        """Snapshot an instance on this host."""
        context = context.elevated()
        instance_ref = self.db.instance_get(context, instance_id)

        #NOTE(sirp): update_state currently only refreshes the state field
        # if we add is_snapshotting, we will need this refreshed too,
        # potentially?
        self._update_state(context, instance_id)

        LOG.audit(_('instance %s: snapshotting'), instance_id,
                  context=context)
        if instance_ref['state'] != power_state.RUNNING:
            state = instance_ref['state']
            running = power_state.RUNNING
            LOG.warn(_('trying to snapshot a non-running '
                       'instance: %(instance_id)s (state: %(state)s '
                       'expected: %(running)s)') % locals())

        self.driver.snapshot(instance_ref, image_id)

    @exception.wrap_exception
    @checks_instance_lock
    def set_admin_password(self, context, instance_id, new_pass=None):
        """Set the root/admin password for an instance on this host.

        This is generally only called by API password resets after an
        image has been built.
        """

        context = context.elevated()

        if new_pass is None:
            # Generate a random password
            new_pass = utils.generate_password(FLAGS.password_length)

        max_tries = 10

        for i in xrange(max_tries):
            instance_ref = self.db.instance_get(context, instance_id)
            instance_id = instance_ref["id"]
            instance_state = instance_ref["state"]
            expected_state = power_state.RUNNING

            if instance_state != expected_state:
                raise exception.Error(_('Instance is not running'))
            else:
                try:
                    self.driver.set_admin_password(instance_ref, new_pass)
                    LOG.audit(_("Instance %s: Root password set"),
                                instance_ref["name"])
                    break
                except NotImplementedError:
                    # NOTE(dprince): if the driver doesn't implement
                    # set_admin_password we break to avoid a loop
                    LOG.warn(_('set_admin_password is not implemented '
                            'by this driver.'))
                    break
                except Exception, e:
                    # Catch all here because this could be anything.
                    LOG.exception(e)
                    if i == max_tries - 1:
                        # At some point this exception may make it back
                        # to the API caller, and we don't want to reveal
                        # too much.  The real exception is logged above
                        raise exception.Error(_('Internal error'))
                    time.sleep(1)
                    continue

    @exception.wrap_exception
    @checks_instance_lock
    def inject_file(self, context, instance_id, path, file_contents):
        """Write a file to the specified path in an instance on this host."""
        context = context.elevated()
        instance_ref = self.db.instance_get(context, instance_id)
        instance_id = instance_ref['id']
        instance_state = instance_ref['state']
        expected_state = power_state.RUNNING
        if instance_state != expected_state:
            LOG.warn(_('trying to inject a file into a non-running '
                    'instance: %(instance_id)s (state: %(instance_state)s '
                    'expected: %(expected_state)s)') % locals())
        nm = instance_ref['name']
        msg = _('instance %(nm)s: injecting file to %(path)s') % locals()
        LOG.audit(msg)
        self.driver.inject_file(instance_ref, path, file_contents)

    @exception.wrap_exception
    @checks_instance_lock
    def rescue_instance(self, context, instance_id):
        """Rescue an instance on this host."""
        context = context.elevated()
        instance_ref = self.db.instance_get(context, instance_id)
        LOG.audit(_('instance %s: rescuing'), instance_id, context=context)
        self.db.instance_set_state(context,
                                   instance_id,
                                   power_state.NOSTATE,
                                   'rescuing')
        self.network_manager.setup_compute_network(context, instance_id)
        _update_state = lambda result: self._update_state_callback(
                self, context, instance_id, result)
        self.driver.rescue(instance_ref, _update_state)
        self._update_state(context, instance_id)

    @exception.wrap_exception
    @checks_instance_lock
    def unrescue_instance(self, context, instance_id):
        """Rescue an instance on this host."""
        context = context.elevated()
        instance_ref = self.db.instance_get(context, instance_id)
        LOG.audit(_('instance %s: unrescuing'), instance_id, context=context)
        self.db.instance_set_state(context,
                                   instance_id,
                                   power_state.NOSTATE,
                                   'unrescuing')
        _update_state = lambda result: self._update_state_callback(
                self, context, instance_id, result)
        self.driver.unrescue(instance_ref, _update_state)
        self._update_state(context, instance_id)

    @staticmethod
    def _update_state_callback(self, context, instance_id, result):
        """Update instance state when async task completes."""
        self._update_state(context, instance_id)

    @exception.wrap_exception
    @checks_instance_lock
    def confirm_resize(self, context, instance_id, migration_id):
        """Destroys the source instance."""
        context = context.elevated()
        instance_ref = self.db.instance_get(context, instance_id)
        self.driver.destroy(instance_ref)

    @exception.wrap_exception
    @checks_instance_lock
    def revert_resize(self, context, instance_id, migration_id):
        """Destroys the new instance on the destination machine.

        Reverts the model changes, and powers on the old instance on the
        source machine.

        """
        instance_ref = self.db.instance_get(context, instance_id)
        migration_ref = self.db.migration_get(context, migration_id)

        self.driver.destroy(instance_ref)
        topic = self.db.queue_get_for(context, FLAGS.compute_topic,
                instance_ref['host'])
        rpc.cast(context, topic,
                {'method': 'finish_revert_resize',
                 'args': {
                       'migration_id': migration_ref['id'],
                       'instance_id': instance_id, },
                })

    @exception.wrap_exception
    @checks_instance_lock
    def finish_revert_resize(self, context, instance_id, migration_id):
        """Finishes the second half of reverting a resize.

        Power back on the source instance and revert the resized attributes
        in the database.

        """
        instance_ref = self.db.instance_get(context, instance_id)
        migration_ref = self.db.migration_get(context, migration_id)
        instance_type = self.db.instance_type_get_by_flavor_id(context,
                migration_ref['old_flavor_id'])

        # Just roll back the record. There's no need to resize down since
        # the 'old' VM already has the preferred attributes
        self.db.instance_update(context, instance_id,
           dict(memory_mb=instance_type['memory_mb'],
                vcpus=instance_type['vcpus'],
                local_gb=instance_type['local_gb']))

        self.driver.revert_resize(instance_ref)
        self.db.migration_update(context, migration_id,
                {'status': 'reverted'})

    @exception.wrap_exception
    @checks_instance_lock
    def prep_resize(self, context, instance_id, flavor_id):
        """Initiates the process of moving a running instance to another host.

        Possibly changes the RAM and disk size in the process.

        """
        context = context.elevated()
        instance_ref = self.db.instance_get(context, instance_id)
        if instance_ref['host'] == FLAGS.host:
            raise exception.Error(_(
                    'Migration error: destination same as source!'))

        instance_type = self.db.instance_type_get_by_flavor_id(context,
                flavor_id)
        migration_ref = self.db.migration_create(context,
                {'instance_id': instance_id,
                 'source_compute': instance_ref['host'],
                 'dest_compute': FLAGS.host,
                 'dest_host':   self.driver.get_host_ip_addr(),
                 'old_flavor_id': instance_type['flavorid'],
                 'new_flavor_id': flavor_id,
                 'status':      'pre-migrating'})

        LOG.audit(_('instance %s: migrating to '), instance_id,
                context=context)
        topic = self.db.queue_get_for(context, FLAGS.compute_topic,
                instance_ref['host'])
        rpc.cast(context, topic,
                {'method': 'resize_instance',
                 'args': {
                       'migration_id': migration_ref['id'],
                       'instance_id': instance_id, },
                })

    @exception.wrap_exception
    @checks_instance_lock
    def resize_instance(self, context, instance_id, migration_id):
        """Starts the migration of a running instance to another host."""
        migration_ref = self.db.migration_get(context, migration_id)
        instance_ref = self.db.instance_get(context, instance_id)
        self.db.migration_update(context,
                                 migration_id,
                                 {'status': 'migrating'})

        disk_info = self.driver.migrate_disk_and_power_off(
                instance_ref, migration_ref['dest_host'])
        self.db.migration_update(context,
                                 migration_id,
                                 {'status': 'post-migrating'})

        service = self.db.service_get_by_host_and_topic(
                context, migration_ref['dest_compute'], FLAGS.compute_topic)
        topic = self.db.queue_get_for(context,
                                      FLAGS.compute_topic,
                                      migration_ref['dest_compute'])
        rpc.cast(context, topic, {'method': 'finish_resize',
                                  'args': {'migration_id': migration_id,
                                           'instance_id': instance_id,
                                           'disk_info': disk_info}})

    @exception.wrap_exception
    @checks_instance_lock
    def finish_resize(self, context, instance_id, migration_id, disk_info):
        """Completes the migration process.

        Sets up the newly transferred disk and turns on the instance at its
        new host machine.

        """
        migration_ref = self.db.migration_get(context, migration_id)
        instance_ref = self.db.instance_get(context,
                migration_ref['instance_id'])
        # TODO(mdietz): apply the rest of the instance_type attributes going
        # after they're supported
        instance_type = self.db.instance_type_get_by_flavor_id(context,
                migration_ref['new_flavor_id'])
        self.db.instance_update(context, instance_id,
               dict(instance_type_id=instance_type['id'],
                    memory_mb=instance_type['memory_mb'],
                    vcpus=instance_type['vcpus'],
                    local_gb=instance_type['local_gb']))

        # reload the updated instance ref
        # FIXME(mdietz): is there reload functionality?
        instance_ref = self.db.instance_get(context, instance_id)
        self.driver.finish_resize(instance_ref, disk_info)

        self.db.migration_update(context, migration_id,
                {'status': 'finished', })

    @exception.wrap_exception
    @checks_instance_lock
    def pause_instance(self, context, instance_id):
        """Pause an instance on this host."""
        context = context.elevated()
        instance_ref = self.db.instance_get(context, instance_id)
        LOG.audit(_('instance %s: pausing'), instance_id, context=context)
        self.db.instance_set_state(context,
                                   instance_id,
                                   power_state.NOSTATE,
                                   'pausing')
        self.driver.pause(instance_ref,
            lambda result: self._update_state_callback(self,
                                                       context,
                                                       instance_id,
                                                       result))

    @exception.wrap_exception
    @checks_instance_lock
    def unpause_instance(self, context, instance_id):
        """Unpause a paused instance on this host."""
        context = context.elevated()
        instance_ref = self.db.instance_get(context, instance_id)
        LOG.audit(_('instance %s: unpausing'), instance_id, context=context)
        self.db.instance_set_state(context,
                                   instance_id,
                                   power_state.NOSTATE,
                                   'unpausing')
        self.driver.unpause(instance_ref,
            lambda result: self._update_state_callback(self,
                                                       context,
                                                       instance_id,
                                                       result))

    @exception.wrap_exception
    def get_diagnostics(self, context, instance_id):
        """Retrieve diagnostics for an instance on this host."""
        instance_ref = self.db.instance_get(context, instance_id)

        if instance_ref["state"] == power_state.RUNNING:
            LOG.audit(_("instance %s: retrieving diagnostics"), instance_id,
                      context=context)
            return self.driver.get_diagnostics(instance_ref)

    @exception.wrap_exception
    @checks_instance_lock
    def suspend_instance(self, context, instance_id):
        """Suspend the given instance."""
        context = context.elevated()
        instance_ref = self.db.instance_get(context, instance_id)
        LOG.audit(_('instance %s: suspending'), instance_id, context=context)
        self.db.instance_set_state(context, instance_id,
                                            power_state.NOSTATE,
                                            'suspending')
        self.driver.suspend(instance_ref,
            lambda result: self._update_state_callback(self,
                                                       context,
                                                       instance_id,
                                                       result))

    @exception.wrap_exception
    @checks_instance_lock
    def resume_instance(self, context, instance_id):
        """Resume the given suspended instance."""
        context = context.elevated()
        instance_ref = self.db.instance_get(context, instance_id)
        LOG.audit(_('instance %s: resuming'), instance_id, context=context)
        self.db.instance_set_state(context, instance_id,
                                            power_state.NOSTATE,
                                            'resuming')
        self.driver.resume(instance_ref,
            lambda result: self._update_state_callback(self,
                                                       context,
                                                       instance_id,
                                                       result))

    @exception.wrap_exception
    def lock_instance(self, context, instance_id):
        """Lock the given instance."""
        context = context.elevated()

        LOG.debug(_('instance %s: locking'), instance_id, context=context)
        self.db.instance_update(context, instance_id, {'locked': True})

    @exception.wrap_exception
    def unlock_instance(self, context, instance_id):
        """Unlock the given instance."""
        context = context.elevated()

        LOG.debug(_('instance %s: unlocking'), instance_id, context=context)
        self.db.instance_update(context, instance_id, {'locked': False})

    @exception.wrap_exception
    def get_lock(self, context, instance_id):
        """Return the boolean state of the given instance's lock."""
        context = context.elevated()
        LOG.debug(_('instance %s: getting locked state'), instance_id,
                  context=context)
        instance_ref = self.db.instance_get(context, instance_id)
        return instance_ref['locked']

    @checks_instance_lock
    def reset_network(self, context, instance_id):
        """Reset networking on the given instance."""
        context = context.elevated()
        instance_ref = self.db.instance_get(context, instance_id)
        LOG.debug(_('instance %s: reset network'), instance_id,
                                                   context=context)
        self.driver.reset_network(instance_ref)

    @checks_instance_lock
    def inject_network_info(self, context, instance_id):
        """Inject network info for the given instance."""
        context = context.elevated()
        instance_ref = self.db.instance_get(context, instance_id)
        LOG.debug(_('instance %s: inject network info'), instance_id,
                                                         context=context)
        self.driver.inject_network_info(instance_ref)

    @exception.wrap_exception
    def get_console_output(self, context, instance_id):
        """Send the console output for the given instance."""
        context = context.elevated()
        instance_ref = self.db.instance_get(context, instance_id)
        LOG.audit(_("Get console output for instance %s"), instance_id,
                  context=context)
        output = self.driver.get_console_output(instance_ref)
        return output.decode('utf-8', 'replace').encode('ascii', 'replace')

    @exception.wrap_exception
    def get_ajax_console(self, context, instance_id):
        """Return connection information for an ajax console."""
        context = context.elevated()
        LOG.debug(_("instance %s: getting ajax console"), instance_id)
        instance_ref = self.db.instance_get(context, instance_id)
        return self.driver.get_ajax_console(instance_ref)

    @exception.wrap_exception
    def get_vnc_console(self, context, instance_id):
        """Return connection information for a vnc console."""
        context = context.elevated()
        LOG.debug(_("instance %s: getting vnc console"), instance_id)
        instance_ref = self.db.instance_get(context, instance_id)
        return self.driver.get_vnc_console(instance_ref)

    @checks_instance_lock
    def attach_volume(self, context, instance_id, volume_id, mountpoint):
        """Attach a volume to an instance."""
        context = context.elevated()
        instance_ref = self.db.instance_get(context, instance_id)
        LOG.audit(_("instance %(instance_id)s: attaching volume %(volume_id)s"
                " to %(mountpoint)s") % locals(), context=context)
        dev_path = self.volume_manager.setup_compute_volume(context,
                                                            volume_id)
        try:
            self.driver.attach_volume(instance_ref['name'],
                                      dev_path,
                                      mountpoint)
            self.db.volume_attached(context,
                                    volume_id,
                                    instance_id,
                                    mountpoint)
        except Exception as exc:  # pylint: disable=W0702
            # NOTE(vish): The inline callback eats the exception info so we
            #             log the traceback here and reraise the same
            #             ecxception below.
            LOG.exception(_("instance %(instance_id)s: attach failed"
                    " %(mountpoint)s, removing") % locals(), context=context)
            self.volume_manager.remove_compute_volume(context,
                                                      volume_id)
            raise exc

        return True

    @exception.wrap_exception
    @checks_instance_lock
    def detach_volume(self, context, instance_id, volume_id):
        """Detach a volume from an instance."""
        context = context.elevated()
        instance_ref = self.db.instance_get(context, instance_id)
        volume_ref = self.db.volume_get(context, volume_id)
        mp = volume_ref['mountpoint']
        LOG.audit(_("Detach volume %(volume_id)s from mountpoint %(mp)s"
                " on instance %(instance_id)s") % locals(), context=context)
        if instance_ref['name'] not in self.driver.list_instances():
            LOG.warn(_("Detaching volume from unknown instance %s"),
                     instance_id, context=context)
        else:
            self.driver.detach_volume(instance_ref['name'],
                                      volume_ref['mountpoint'])
        self.volume_manager.remove_compute_volume(context, volume_id)
        self.db.volume_detached(context, volume_id)
        return True

    def remove_volume(self, context, volume_id):
        """Remove volume on compute host.

        :param context: security context
        :param volume_id: volume ID
        """
        self.volume_manager.remove_compute_volume(context, volume_id)

    @exception.wrap_exception
    def compare_cpu(self, context, cpu_info):
        """Checks that the host cpu is compatible with a cpu given by xml.

        :param context: security context
        :param cpu_info: json string obtained from virConnect.getCapabilities
        :returns: See driver.compare_cpu

        """
        return self.driver.compare_cpu(cpu_info)

    @exception.wrap_exception
    def create_shared_storage_test_file(self, context):
        """Makes tmpfile under FLAGS.instance_path.

        This method enables compute nodes to recognize that they mounts
        same shared storage. (create|check|creanup)_shared_storage_test_file()
        is a pair.

        :param context: security context
        :returns: tmpfile name(basename)

        """
        dirpath = FLAGS.instances_path
        fd, tmp_file = tempfile.mkstemp(dir=dirpath)
        LOG.debug(_("Creating tmpfile %s to notify to other "
                    "compute nodes that they should mount "
                    "the same storage.") % tmp_file)
        os.close(fd)
        return os.path.basename(tmp_file)

    @exception.wrap_exception
    def check_shared_storage_test_file(self, context, filename):
        """Confirms existence of the tmpfile under FLAGS.instances_path.

        :param context: security context
        :param filename: confirm existence of FLAGS.instances_path/thisfile

        """
        tmp_file = os.path.join(FLAGS.instances_path, filename)
        if not os.path.exists(tmp_file):
            raise exception.FileNotFound(file_path=tmp_file)

    @exception.wrap_exception
    def cleanup_shared_storage_test_file(self, context, filename):
        """Removes existence of the tmpfile under FLAGS.instances_path.

        :param context: security context
        :param filename: remove existence of FLAGS.instances_path/thisfile

        """
        tmp_file = os.path.join(FLAGS.instances_path, filename)
        os.remove(tmp_file)

    @exception.wrap_exception
    def update_available_resource(self, context):
        """See comments update_resource_info.

        :param context: security context
        :returns: See driver.update_available_resource()

        """
        return self.driver.update_available_resource(context, self.host)

    def pre_live_migration(self, context, instance_id, time=None):
        """Preparations for live migration at dest host.

        :param context: security context
        :param instance_id: nova.db.sqlalchemy.models.Instance.Id

        """
        if not time:
            time = greenthread

        # Getting instance info
        instance_ref = self.db.instance_get(context, instance_id)
        ec2_id = instance_ref['hostname']

        # Getting fixed ips
        fixed_ip = self.db.instance_get_fixed_address(context, instance_id)
        if not fixed_ip:
            raise exception.NoFixedIpsFoundForInstance(instance_id=instance_id)

        # If any volume is mounted, prepare here.
        if not instance_ref['volumes']:
            LOG.info(_("%s has no volume."), ec2_id)
        else:
            for v in instance_ref['volumes']:
                self.volume_manager.setup_compute_volume(context, v['id'])

        # Bridge settings.
        # Call this method prior to ensure_filtering_rules_for_instance,
        # since bridge is not set up, ensure_filtering_rules_for instance
        # fails.
        #
        # Retry operation is necessary because continuously request comes,
        # concorrent request occurs to iptables, then it complains.
        max_retry = FLAGS.live_migration_retry_count
        for cnt in range(max_retry):
            try:
                self.network_manager.setup_compute_network(context,
                                                           instance_id)
                break
            except exception.ProcessExecutionError:
                if cnt == max_retry - 1:
                    raise
                else:
                    LOG.warn(_("setup_compute_network() failed %(cnt)d."
                               "Retry up to %(max_retry)d for %(ec2_id)s.")
                               % locals())
                    time.sleep(1)

        # Creating filters to hypervisors and firewalls.
        # An example is that nova-instance-instance-xxx,
        # which is written to libvirt.xml(Check "virsh nwfilter-list")
        # This nwfilter is necessary on the destination host.
        # In addition, this method is creating filtering rule
        # onto destination host.
        self.driver.ensure_filtering_rules_for_instance(instance_ref)

    def live_migration(self, context, instance_id, dest):
        """Executing live migration.

        :param context: security context
        :param instance_id: nova.db.sqlalchemy.models.Instance.Id
        :param dest: destination host

        """
        # Get instance for error handling.
        instance_ref = self.db.instance_get(context, instance_id)
        i_name = instance_ref.name

        try:
            # Checking volume node is working correctly when any volumes
            # are attached to instances.
            if instance_ref['volumes']:
                rpc.call(context,
                          FLAGS.volume_topic,
                          {"method": "check_for_export",
                           "args": {'instance_id': instance_id}})

            # Asking dest host to preparing live migration.
            rpc.call(context,
                     self.db.queue_get_for(context, FLAGS.compute_topic, dest),
                     {"method": "pre_live_migration",
                      "args": {'instance_id': instance_id}})

        except Exception:
            msg = _("Pre live migration for %(i_name)s failed at %(dest)s")
            LOG.error(msg % locals())
            self.recover_live_migration(context, instance_ref)
            raise

        # Executing live migration
        # live_migration might raises exceptions, but
        # nothing must be recovered in this version.
        self.driver.live_migration(context, instance_ref, dest,
                                   self.post_live_migration,
                                   self.recover_live_migration)

    def post_live_migration(self, ctxt, instance_ref, dest):
        """Post operations for live migration.

        This method is called from live_migration
        and mainly updating database record.

        :param ctxt: security context
        :param instance_id: nova.db.sqlalchemy.models.Instance.Id
        :param dest: destination host

        """

        LOG.info(_('post_live_migration() is started..'))
        instance_id = instance_ref['id']

        # Detaching volumes.
        try:
            for vol in self.db.volume_get_all_by_instance(ctxt, instance_id):
                self.volume_manager.remove_compute_volume(ctxt, vol['id'])
        except exception.NotFound:
            pass

        # Releasing vlan.
        # (not necessary in current implementation?)

        # Releasing security group ingress rule.
        self.driver.unfilter_instance(instance_ref)

        # Database updating.
        i_name = instance_ref.name
        try:
            # Not return if floating_ip is not found, otherwise,
            # instance never be accessible..
            floating_ip = self.db.instance_get_floating_address(ctxt,
                                                         instance_id)
            if not floating_ip:
                LOG.info(_('No floating_ip is found for %s.'), i_name)
            else:
                floating_ip_ref = self.db.floating_ip_get_by_address(ctxt,
                                                              floating_ip)
                self.db.floating_ip_update(ctxt,
                                           floating_ip_ref['address'],
                                           {'host': dest})
        except exception.NotFound:
            LOG.info(_('No floating_ip is found for %s.'), i_name)
        except:
            LOG.error(_("Live migration: Unexpected error:"
                        "%s cannot inherit floating ip..") % i_name)

        # Restore instance/volume state
        self.recover_live_migration(ctxt, instance_ref, dest)

        LOG.info(_('Migrating %(i_name)s to %(dest)s finished successfully.')
                 % locals())
        LOG.info(_("You may see the error \"libvirt: QEMU error: "
                   "Domain not found: no domain with matching name.\" "
                   "This error can be safely ignored."))

    def recover_live_migration(self, ctxt, instance_ref, host=None, dest=None):
        """Recovers Instance/volume state from migrating -> running.

        :param ctxt: security context
        :param instance_id: nova.db.sqlalchemy.models.Instance.Id
        :param host: DB column value is updated by this hostname.
                     If none, the host instance currently running is selected.

        """
        if not host:
            host = instance_ref['host']

        self.db.instance_update(ctxt,
                                instance_ref['id'],
                                {'state_description': 'running',
                                 'state': power_state.RUNNING,
                                 'host': host})

        if dest:
            volume_api = volume.API()
        for volume_ref in instance_ref['volumes']:
            volume_id = volume_ref['id']
            self.db.volume_update(ctxt, volume_id, {'status': 'in-use'})
            if dest:
                volume_api.remove_from_compute(ctxt, volume_id, dest)

    def periodic_tasks(self, context=None):
        """Tasks to be run at a periodic interval."""
        error_list = super(ComputeManager, self).periodic_tasks(context)
        if error_list is None:
            error_list = []

        try:
            if FLAGS.rescue_timeout > 0:
                self.driver.poll_rescued_instances(FLAGS.rescue_timeout)
        except Exception as ex:
            LOG.warning(_("Error during poll_rescued_instances: %s"),
                        unicode(ex))
            error_list.append(ex)

        try:
            self._report_driver_status()
        except Exception as ex:
            LOG.warning(_("Error during report_driver_status(): %s"),
                        unicode(ex))
            error_list.append(ex)

        try:
            self._poll_instance_states(context)
        except Exception as ex:
            LOG.warning(_("Error during instance poll: %s"),
                        unicode(ex))
            error_list.append(ex)

        return error_list

    def _report_driver_status(self):
        curr_time = time.time()
        if curr_time - self._last_host_check > FLAGS.host_state_interval:
            self._last_host_check = curr_time
            LOG.info(_("Updating host status"))
            # This will grab info about the host and queue it
            # to be sent to the Schedulers.
            self.update_service_capabilities(
                self.driver.get_host_stats(refresh=True))

    def _poll_instance_states(self, context):
        vm_instances = self.driver.list_instances_detail()
        vm_instances = dict((vm.name, vm) for vm in vm_instances)

        # Keep a list of VMs not in the DB, cross them off as we find them
        vms_not_found_in_db = list(vm_instances.keys())

        db_instances = self.db.instance_get_all_by_host(context, self.host)

        for db_instance in db_instances:
            name = db_instance['name']
            db_state = db_instance['state']
            vm_instance = vm_instances.get(name)

            if vm_instance is None:
                # NOTE(justinsb): We have to be very careful here, because a
                # concurrent operation could be in progress (e.g. a spawn)
                if db_state == power_state.BUILDING:
                    # TODO(justinsb): This does mean that if we crash during a
                    # spawn, the machine will never leave the spawning state,
                    # but this is just the way nova is; this function isn't
                    # trying to correct that problem.
                    # We could have a separate task to correct this error.
                    # TODO(justinsb): What happens during a live migration?
                    LOG.info(_("Found instance '%(name)s' in DB but no VM. "
                               "State=%(db_state)s, so assuming spawn is in "
                               "progress.") % locals())
                    vm_state = db_state
                else:
                    LOG.info(_("Found instance '%(name)s' in DB but no VM. "
                               "State=%(db_state)s, so setting state to "
                               "shutoff.") % locals())
                    vm_state = power_state.SHUTOFF
            else:
                vm_state = vm_instance.state
                vms_not_found_in_db.remove(name)

            if db_instance['state_description'] == 'migrating':
                # A situation which db record exists, but no instance"
                # sometimes occurs while live-migration at src compute,
                # this case should be ignored.
                LOG.debug(_("Ignoring %(name)s, as it's currently being "
                           "migrated.") % locals())
                continue

            if vm_state != db_state:
                LOG.info(_("DB/VM state mismatch. Changing state from "
                           "'%(db_state)s' to '%(vm_state)s'") % locals())
                self._update_state(context, db_instance['id'], vm_state)

            # NOTE(justinsb): We no longer auto-remove SHUTOFF instances
            # It's quite hard to get them back when we do.

        # Are there VMs not in the DB?
        for vm_not_found_in_db in vms_not_found_in_db:
            name = vm_not_found_in_db

            # We only care about instances that compute *should* know about
            if name.startswith("instance-"):
                # TODO(justinsb): What to do here?  Adopt it?  Shut it down?
                LOG.warning(_("Found VM not in DB: '%(name)s'.  Ignoring")
                            % locals())<|MERGE_RESOLUTION|>--- conflicted
+++ resolved
@@ -331,11 +331,7 @@
 
     @exception.wrap_exception
     @checks_instance_lock
-<<<<<<< HEAD
-    def rebuild_instance(self, context, instance_id, image_ref):
-=======
     def rebuild_instance(self, context, instance_id, **kwargs):
->>>>>>> a8113ae0
         """Destroy and re-make this instance.
 
         A 'rebuild' effectively purges all existing data from the system and
@@ -353,12 +349,9 @@
         self._update_state(context, instance_id, power_state.BUILDING)
 
         self.driver.destroy(instance_ref)
-<<<<<<< HEAD
+        image_ref = kwargs.get('image_ref')
         instance_ref.image_ref = image_ref
-=======
-        instance_ref.image_id = kwargs.get('image_id')
         instance_ref.injected_files = kwargs.get('injected_files', [])
->>>>>>> a8113ae0
         self.driver.spawn(instance_ref)
 
         self._update_image_ref(context, instance_id, image_ref)
