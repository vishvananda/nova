--- conflicted
+++ resolved
@@ -662,7 +662,6 @@
     def _limit_items(self, items, req):
         return common.limited_by_marker(items, req)
 
-<<<<<<< HEAD
     def _action_rebuild(self, input_dict, req, id):
         context = req.environ['nova.context']
         if (not 'rebuild' in input_dict
@@ -690,10 +689,9 @@
             return faults.Fault(exc.HTTPConflict(explanation=msg))
 
         return exc.HTTPAccepted()
-=======
+
     def get_default_xmlns(self, req):
         return common.XML_NS_V11
->>>>>>> 7bd99e33
 
 
 class ServerCreateRequestXMLDeserializer(object):
